--- conflicted
+++ resolved
@@ -70,13 +70,8 @@
 
         this.skiplist = new ConcurrentSkipListMap<>(this.comparator);
 
-<<<<<<< HEAD
-        Chunk<K, V> head = new Chunk<K, V>(this.minKey, null, this.comparator, memoryManager, chunkMaxItems,
+        Chunk<K, V> head = new Chunk<>(this.minKey, null, this.comparator, memoryManager, chunkMaxItems,
                 this.size, keySerializer, valueSerializer);
-=======
-        Chunk<K, V> head = new Chunk<>(this.minKey, null, this.comparator, memoryManager, chunkMaxItems,
-                this.size, keySerializer, valueSerializer, threadIndexCalculator);
->>>>>>> 1fbbe5de
         this.skiplist.put(head.minKey, head);    // add first chunk (head) into skiplist
         this.head = new AtomicReference<>(head);
         this.threadIndexCalculator = threadIndexCalculator;
@@ -312,7 +307,6 @@
         if (lookUp != null && lookUp.valueSlice != null) {
             V v = null;
             if (transformer != null) {
-<<<<<<< HEAD
                 AbstractMap.SimpleEntry<ValueUtils.ValueResult, V> res = ValueUtils.transform(lookUp.valueSlice,
                         transformer);
                 if (res.getKey() == ValueUtils.ValueResult.RETRY) {
@@ -323,14 +317,6 @@
             if (ValueUtils.put(c, lookUp, value, valueSerializer, memoryManager) != ValueUtils.ValueResult.SUCCESS) {
                 return put(key, value, transformer);
             }
-=======
-                AbstractMap.SimpleEntry<ValueUtils.ValueResult, V> res = ValueUtils.transform(lookUp.valueSlice, transformer);
-                if (res.getKey() == ValueUtils.ValueResult.RETRY) return put(key, value, transformer);
-                v = res.getValue();
-            }
-            if (ValueUtils.put(c, lookUp, value, valueSerializer, memoryManager) != ValueUtils.ValueResult.SUCCESS)
-                return put(key, value, transformer);
->>>>>>> 1fbbe5de
             return v;
         }
 
@@ -396,7 +382,6 @@
         Chunk<K, V> c = findChunk(key); // find chunk matching key
         Chunk.LookUp lookUp = c.lookUp(key);
         if (lookUp != null && lookUp.valueSlice != null) {
-<<<<<<< HEAD
             if (transformer == null) {
                 return Result.withFlag(false);
             }
@@ -405,12 +390,6 @@
             if (res.getKey() == ValueUtils.ValueResult.SUCCESS) {
                 return Result.withValue(res.getValue());
             }
-=======
-            if (transformer == null) return Result.withFlag(false);
-            AbstractMap.SimpleEntry<ValueUtils.ValueResult, V> res = ValueUtils.transform(lookUp.valueSlice, transformer);
-            if (res.getKey() == ValueUtils.ValueResult.SUCCESS)
-                return Result.withValue(res.getValue());
->>>>>>> 1fbbe5de
             return putIfAbsent(key, value, transformer);
         }
 
@@ -446,7 +425,6 @@
             if (prevEi != ei) {
                 oldStats = c.getValueStats(prevEi);
                 if (oldStats != 0) {
-<<<<<<< HEAD
                     if (transformer == null) {
                         return Result.withFlag(false);
                     }
@@ -455,12 +433,6 @@
                     if (res.getKey() == ValueUtils.ValueResult.SUCCESS) {
                         return Result.withValue(res.getValue());
                     }
-=======
-                    if (transformer == null) return Result.withFlag(false);
-                    AbstractMap.SimpleEntry<ValueUtils.ValueResult, V> res = ValueUtils.transform(c.buildValueSlice(oldStats), transformer);
-                    if (res.getKey() == ValueUtils.ValueResult.SUCCESS)
-                        return Result.withValue(res.getValue());
->>>>>>> 1fbbe5de
                     return putIfAbsent(key, value, transformer);
                 } else {
                     ei = prevEi;
@@ -481,7 +453,6 @@
 
         long result = finishAfterPublishing(opData, c);
 
-<<<<<<< HEAD
         if (result != DELETED_VALUE) {
             memoryManager.releaseSlice(c.buildValueSlice(newValueStats));
         }
@@ -494,15 +465,6 @@
         }
         AbstractMap.SimpleEntry<ValueUtils.ValueResult, V> res = ValueUtils.transform(c.buildValueSlice(result),
                 transformer);
-=======
-        if (result != DELETED_VALUE)
-            memoryManager.releaseSlice(c.buildValueSlice(newValueStats));
-        if (transformer == null) return Result.withFlag(result == DELETED_VALUE);
-        // What to do? Force access for the old buffer?
-        if (result == DELETED_VALUE)
-            return Result.withValue(null);
-        AbstractMap.SimpleEntry<ValueUtils.ValueResult, V> res = ValueUtils.transform(c.buildValueSlice(result), transformer);
->>>>>>> 1fbbe5de
         // TODO: What should be done if the value was already deleted?
         if (res.getKey() != ValueUtils.ValueResult.RETRY) {
             return Result.withValue(res.getValue());
@@ -526,14 +488,9 @@
                 // compute was successful and handle wasn't found deleted; in case
                 // this handle was already found as deleted, continue to construct another handle
                 return false;
-<<<<<<< HEAD
             } else if (res == ValueUtils.ValueResult.RETRY) {
                 return putIfAbsentComputeIfPresent(key, value, computer);
             }
-=======
-            } else if (res == ValueUtils.ValueResult.RETRY)
-                return putIfAbsentComputeIfPresent(key, value, computer);
->>>>>>> 1fbbe5de
         }
 
         // if chunk is frozen or infant, we can't add to it
@@ -599,14 +556,9 @@
 
         // TODO: free value
         long res = finishAfterPublishing(opData, c);
-<<<<<<< HEAD
         if (res != DELETED_VALUE) {
             memoryManager.releaseSlice(c.buildValueSlice(newValueStats));
         }
-=======
-        if (res != DELETED_VALUE)
-            memoryManager.releaseSlice(c.buildValueSlice(newValueStats));
->>>>>>> 1fbbe5de
         return res == DELETED_VALUE;
     }
 
@@ -712,14 +664,9 @@
         }
 
         AbstractMap.SimpleEntry<ValueUtils.ValueResult, T> res = ValueUtils.transform(lookUp.valueSlice, transformer);
-<<<<<<< HEAD
         if (res.getKey() == ValueUtils.ValueResult.RETRY) {
             return getValueTransformation(key, transformer);
         }
-=======
-        if (res.getKey() == ValueUtils.ValueResult.RETRY)
-            return getValueTransformation(key, transformer);
->>>>>>> 1fbbe5de
         return res.getValue();
     }
 
@@ -809,7 +756,6 @@
 
         Chunk<K, V> c = findChunk(key); // find chunk matching key
         Chunk.LookUp lookUp = c.lookUp(key);
-<<<<<<< HEAD
         if (lookUp == null || lookUp.valueSlice == null) {
             return false;
         }
@@ -818,12 +764,6 @@
         if (res == ValueUtils.ValueResult.RETRY) {
             return computeIfPresent(key, computer);
         }
-=======
-        if (lookUp == null || lookUp.valueSlice == null) return false;
-
-        ValueUtils.ValueResult res = ValueUtils.compute(lookUp.valueSlice, computer);
-        if (res == ValueUtils.ValueResult.RETRY) return computeIfPresent(key, computer);
->>>>>>> 1fbbe5de
         return res == ValueUtils.ValueResult.SUCCESS;
     }
 
@@ -837,11 +777,7 @@
     V replace(K key, V value, Function<ByteBuffer, V> valueDeserializeTransformer) {
         Chunk<K, V> c = findChunk(key); // find chunk matching key
         Chunk.LookUp lookUp = c.lookUp(key);
-<<<<<<< HEAD
         if (lookUp == null || lookUp.valueSlice == null) {
-=======
-        if (lookUp == null || lookUp.valueSlice == null)
->>>>>>> 1fbbe5de
             return null;
         }
 
@@ -862,11 +798,7 @@
     boolean replace(K key, V oldValue, V newValue, Function<ByteBuffer, V> valueDeserializeTransformer) {
         Chunk<K, V> c = findChunk(key); // find chunk matching key
         Chunk.LookUp lookUp = c.lookUp(key);
-<<<<<<< HEAD
         if (lookUp == null || lookUp.valueSlice == null) {
-=======
-        if (lookUp == null || lookUp.valueSlice == null)
->>>>>>> 1fbbe5de
             return false;
         }
 
@@ -1079,13 +1011,8 @@
             Slice currentValue = needsValue ? state.getChunk().getValueSlice(state.getIndex()) : null;
             advanceState();
             return new AbstractMap.SimpleImmutableEntry<>(bb, currentValue);
-<<<<<<< HEAD
-        }
-
-        /**
-         * Advances next to the next entry without creating a ByteBuffer for the key.
-         * Return previous index
-         */
+        }
+
         Slice advanceStream(OakRKeyReference key, boolean keyOnly) {
 
             if (state == null) {
@@ -1106,8 +1033,6 @@
             }
             advanceState();
             return currentSlice;
-=======
->>>>>>> 1fbbe5de
         }
 
         private void initState(boolean isDescending, K lowerBound, boolean lowerInclusive,
@@ -1208,11 +1133,7 @@
         @Override
         public OakRBuffer next() {
             Slice valueSlice = advance(false, true).getValue();
-<<<<<<< HEAD
             if (valueSlice == null) {
-=======
-            if (valueSlice == null)
->>>>>>> 1fbbe5de
                 return null;
             }
 
@@ -1222,7 +1143,6 @@
 
     class ValueStreamIterator extends Iter<OakRBuffer> {
 
-<<<<<<< HEAD
         private OakRValueBufferImpl value = new OakRValueBufferImpl(null);
 
         ValueStreamIterator(K lo, boolean loInclusive, K hi, boolean hiInclusive, boolean isDescending) {
@@ -1237,9 +1157,6 @@
             }
             value.setByteBuffer(valueSlice.getByteBuffer());
             return value;
-=======
-            return new OakRValueBufferImpl(valueSlice.getByteBuffer().asReadOnlyBuffer());
->>>>>>> 1fbbe5de
         }
     }
 
@@ -1256,14 +1173,9 @@
         public T next() {
             Map.Entry<ByteBuffer, Slice> nextItem = advance(true, true);
             Slice valueSlice = nextItem.getValue();
-<<<<<<< HEAD
             if (valueSlice == null) {
                 return null;
             }
-=======
-            if (valueSlice == null)
-                return null;
->>>>>>> 1fbbe5de
             AbstractMap.SimpleEntry<ValueUtils.ValueResult, T> res = ValueUtils.transform(valueSlice, transformer);
             return (res.getKey() == ValueUtils.ValueResult.RETRY) ?
                     getValueTransformation(nextItem.getKey(), transformer) : res.getValue();
@@ -1284,7 +1196,6 @@
             return new AbstractMap.SimpleImmutableEntry<>(
                     new OakRKeyBufferImpl(pair.getKey().asReadOnlyBuffer()),
                     new OakRValueBufferImpl(pair.getValue().getByteBuffer().asReadOnlyBuffer()));
-<<<<<<< HEAD
         }
     }
 
@@ -1304,8 +1215,6 @@
             }
             value.setByteBuffer(valueSlice.getByteBuffer());
             return new AbstractMap.SimpleImmutableEntry<>(key, value);
-=======
->>>>>>> 1fbbe5de
         }
     }
 
@@ -1330,7 +1239,6 @@
             }
             ValueUtils.ValueResult res = ValueUtils.lockRead(valueSlice);
             ByteBuffer serializedValue = null;
-<<<<<<< HEAD
             if (res == ValueUtils.ValueResult.FAILURE) {
                 return null;
             } else if (res == ValueUtils.ValueResult.RETRY) {
@@ -1338,14 +1246,6 @@
             } else {
                 serializedValue = ValueUtils.getActualValueBuffer(valueSlice.getByteBuffer()).asReadOnlyBuffer();
             }
-=======
-            if (res == ValueUtils.ValueResult.FAILURE)
-                return null;
-            else if (res == ValueUtils.ValueResult.RETRY)
-                serializedValue = getValueTransformation(serializedKey, byteBuffer -> byteBuffer);
-            else
-                serializedValue = ValueUtils.getActualValueBuffer(valueSlice.getByteBuffer()).asReadOnlyBuffer();
->>>>>>> 1fbbe5de
             Map.Entry<ByteBuffer, ByteBuffer> entry = new AbstractMap.SimpleEntry<>(serializedKey, serializedValue);
 
             T transformation = transformer.apply(entry);
@@ -1363,18 +1263,14 @@
         @Override
         public OakRBuffer next() {
 
-            Map.Entry<ByteBuffer, Slice> pair = advance(true, false);
+            Map.Entry<ByteBuffer, Slice> pair = advance(true, true);
             return new OakRKeyBufferImpl(pair.getKey().asReadOnlyBuffer());
-<<<<<<< HEAD
-
         }
     }
 
     public class KeyStreamIterator extends Iter<OakRBuffer> {
 
         private OakRKeyReference key = new OakRKeyReference(memoryManager);
-=======
->>>>>>> 1fbbe5de
 
         KeyStreamIterator(K lo, boolean loInclusive, K hi, boolean hiInclusive, boolean isDescending) {
             super(null, loInclusive, null, hiInclusive, isDescending);
