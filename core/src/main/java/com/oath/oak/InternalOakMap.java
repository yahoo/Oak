/*
 * Copyright 2018 Oath Inc.
 * Licensed under the terms of the Apache 2.0 license.
 * Please see LICENSE file in the project root for terms.
 */

package com.oath.oak;


import java.nio.ByteBuffer;
import java.util.*;
import java.util.concurrent.ConcurrentSkipListMap;
import java.util.concurrent.atomic.AtomicInteger;
import java.util.concurrent.atomic.AtomicReference;
import java.util.function.Consumer;
import java.util.function.Function;

<<<<<<< HEAD
import static com.oath.oak.Chunk.DELETED_VALUE;
=======
import static com.oath.oak.Chunk.*;
import static com.oath.oak.UnsafeUtils.longToInts;
>>>>>>> 2782f8f5

class InternalOakMap<K, V> {

    /*-------------- Members --------------*/

    final ConcurrentSkipListMap<Object, Chunk<K, V>> skiplist;    // skiplist of chunks for fast navigation
    private final AtomicReference<Chunk<K, V>> head;
    private final ByteBuffer minKey;
    private final Comparator<Object> comparator;
    private final MemoryManager memoryManager;
    private final AtomicInteger size;
    private final OakSerializer<K> keySerializer;
    private final OakSerializer<V> valueSerializer;
    private final ThreadIndexCalculator threadIndexCalculator;
    // The reference count is used to count the upper objects wrapping this internal map:
    // OakMaps (including subMaps and Views) when all of the above are closed,
    // his map can be closed and memory released.
    private final AtomicInteger referenceCount = new AtomicInteger(1);
    /*-------------- Constructors --------------*/

    /**
     * init with capacity = 2g
     */

    InternalOakMap(
            K minKey,
            OakSerializer<K> keySerializer,
            OakSerializer<V> valueSerializer,
            Comparator<Object> comparator,
            MemoryManager memoryManager,
            int chunkMaxItems,
            ThreadIndexCalculator threadIndexCalculator) {

        this.size = new AtomicInteger(0);
        this.memoryManager = memoryManager;

        this.keySerializer = keySerializer;
        this.valueSerializer = valueSerializer;

        this.comparator = comparator;

        this.minKey = ByteBuffer.allocate(this.keySerializer.calculateSize(minKey));
        this.minKey.position(0);
        this.keySerializer.serialize(minKey, this.minKey);

        this.skiplist = new ConcurrentSkipListMap<>(this.comparator);

        Chunk<K, V> head = new Chunk<>(this.minKey, null, this.comparator, memoryManager, chunkMaxItems,
                this.size, keySerializer, valueSerializer);
        this.skiplist.put(head.minKey, head);    // add first chunk (head) into skiplist
        this.head = new AtomicReference<>(head);
        this.threadIndexCalculator = threadIndexCalculator;
    }

    /*-------------- Closable --------------*/

    /**
     * cleans off heap memory
     */
    void close() {
        int res = referenceCount.decrementAndGet();
        // once reference count is zeroed, the map meant to be deleted and should not be used.
        // reference count will never grow again
        if (res == 0) {
            memoryManager.close();
        }
    }

    // yet another object started to refer to this internal map
    void open() {
        while (true) {
            int res = referenceCount.get();
            // once reference count is zeroed, the map meant to be deleted and should not be used.
            // reference count should never grow again and the referral is not allowed
            if (res == 0) {
                throw new ConcurrentModificationException();
            }
            // although it is costly CAS is used here on purpose so we never increase
            // zeroed reference count
            if (referenceCount.compareAndSet(res, res + 1)) {
                break;
            }
        }
    }

    /*-------------- size --------------*/

    /**
     * @return current off heap memory usage in bytes
     */
    long memorySize() {
        return memoryManager.allocated();
    }

    int entries() {
        return size.get();
    }

    /*-------------- Methods --------------*/

    /**
     * finds and returns the chunk where key should be located, starting from given chunk
     */
    private Chunk<K, V> iterateChunks(Chunk<K, V> c, Object key) {
        // find chunk following given chunk (next)
        Chunk<K, V> next = c.next.getReference();

        // since skiplist isn't updated atomically in split/compaction, our key might belong in the next chunk
        // we need to iterate the chunks until we find the correct one
        while ((next != null) && (comparator.compare(next.minKey, key) <= 0)) {
            c = next;
            next = c.next.getReference();
        }

        return c;
    }


    private boolean rebalance(Chunk<K, V> c) {

        if (c == null) {
            // TODO: is this ok?
            return false;
        }
        Rebalancer<K, V> rebalancer = new Rebalancer<>(c, comparator, true, memoryManager, keySerializer,
                valueSerializer, threadIndexCalculator);

        rebalancer = rebalancer.engageChunks(); // maybe we encountered a different rebalancer

        // freeze all the engaged range.
        // When completed, all update (put, next pointer update) operations on the engaged range
        // will be redirected to help the rebalance procedure
        rebalancer.freeze();

        boolean result = rebalancer.createNewChunks(); // split or compact
        // if returned true then this thread was responsible for the creation of the new chunks
        // and it inserted the put

        // lists may be generated by another thread
        List<Chunk<K, V>> newChunks = rebalancer.getNewChunks();
        List<Chunk<K, V>> engaged = rebalancer.getEngagedChunks();

        connectToChunkList(engaged, newChunks);

        updateIndexAndNormalize(engaged, newChunks);

        engaged.forEach(Chunk::release);

        return result;
    }

    private void checkRebalance(Chunk<K, V> c) {
        if (c.shouldRebalance()) {
            rebalance(c);
        }
    }

    private void connectToChunkList(List<Chunk<K, V>> engaged, List<Chunk<K, V>> children) {

        updateLastChild(engaged, children);
        int countIterations = 0;
        Chunk<K, V> firstEngaged = engaged.get(0);

        // replace in linked list - we now need to find previous chunk to our chunk
        // and CAS its next to point to c1, which is the same c1 for all threads who reached this point
        // since prev might be marked (in compact itself) - we need to repeat this until successful
        while (true) {
            countIterations++;
            assert (countIterations < 10000); // this loop is not supposed to be infinite

            // start with first chunk (i.e., head)
            Map.Entry<Object, Chunk<K, V>> lowerEntry = skiplist.lowerEntry(firstEngaged.minKey);

            Chunk<K, V> prev = lowerEntry != null ? lowerEntry.getValue() : null;
            Chunk<K, V> curr = (prev != null) ? prev.next.getReference() : null;

            // if didn't succeed to find prev through the skiplist - start from the head
            if (prev == null || curr != firstEngaged) {
                prev = null;
                curr = skiplist.firstEntry().getValue();    // TODO we can store&update head for a little efficiency
                // iterate until found chunk or reached end of list
                while ((curr != firstEngaged) && (curr != null)) {
                    prev = curr;
                    curr = curr.next.getReference();
                }
            }

            // chunk is head, we need to "add it to the list" for linearization point
            if (curr == firstEngaged && prev == null) {
                this.head.compareAndSet(firstEngaged, children.get(0));
                break;
            }
            // chunk is not in list (someone else already updated list), so we're done with this part
            if ((curr == null) || (prev == null)) {
                //TODO Never reached
                break;
            }

            // if prev chunk is marked - it is deleted, need to help split it and then continue
            if (prev.next.isMarked()) {
                rebalance(prev);
                continue;
            }

            // try to CAS prev chunk's next - from chunk (that we split) into c1
            // c1 is the old chunk's replacement, and is already connected to c2
            // c2 is already connected to old chunk's next - so all we need to do is this replacement
            if ((prev.next.compareAndSet(firstEngaged, children.get(0), false, false)) ||
                    (!prev.next.isMarked())) {
                // if we're successful, or we failed but prev is not marked - so it means someone else was successful
                // then we're done with loop
                break;
            }
        }

    }

    private void updateLastChild(List<Chunk<K, V>> engaged, List<Chunk<K, V>> children) {
        Chunk<K, V> lastEngaged = engaged.get(engaged.size() - 1);
        Chunk<K, V> nextToLast = lastEngaged.markAndGetNext(); // also marks last engaged chunk as deleted
        Chunk<K, V> lastChild = children.get(children.size() - 1);

        lastChild.next.compareAndSet(null, nextToLast, false, false);
    }

    private void updateIndexAndNormalize(List<Chunk<K, V>> engagedChunks, List<Chunk<K, V>> children) {
        Iterator<Chunk<K, V>> iterEngaged = engagedChunks.iterator();
        Iterator<Chunk<K, V>> iterChildren = children.iterator();

        Chunk<K, V> firstEngaged = iterEngaged.next();
        Chunk<K, V> firstChild = iterChildren.next();

        // need to make the new chunks available, before removing old chunks
        skiplist.replace(firstEngaged.minKey, firstEngaged, firstChild);

        // remove all old chunks from index.
        while (iterEngaged.hasNext()) {
            Chunk engagedToRemove = iterEngaged.next();
            skiplist.remove(engagedToRemove.minKey, engagedToRemove); // conditional remove is used
        }

        // now after removing old chunks we can start normalizing
        firstChild.normalize();

        // for simplicity -  naive lock implementation
        // can be implemented without locks using versions on next pointer in skiplist
        while (iterChildren.hasNext()) {
            Chunk<K, V> childToAdd;
            synchronized (childToAdd = iterChildren.next()) {
                if (childToAdd.state() == Chunk.State.INFANT) { // make sure it wasn't add before
                    skiplist.putIfAbsent(childToAdd.minKey, childToAdd);
                    childToAdd.normalize();
                }
                // has a built in fence, so no need to add one here
            }
        }
    }

    private boolean rebalanceRemove(Chunk<K, V> c) {
        //TODO YONIGO - is it ok?
        return rebalance(c);
    }

    // Returns old handle if someone helped before pointToValue happened, or null if
    private long finishAfterPublishing(Chunk.OpData opData, Chunk<K, V> c) {
        // set pointer to value
        long result = c.pointToValue(opData);
        c.unpublish();
        checkRebalance(c);
        return result;
    }

    /*-------------- OakMap Methods --------------*/

    V put(K key, V value, Function<ByteBuffer, V> transformer) {
        if (key == null || value == null) {
            throw new NullPointerException();
        }

        Chunk<K, V> c = findChunk(key); // find chunk matching key
        Chunk.LookUp lookUp = c.lookUp(key);
        if (lookUp != null && lookUp.valueSlice != null) {
            V v = null;
            if (transformer != null) {
                AbstractMap.SimpleEntry<ValueUtils.ValueResult, V> res = ValueUtils.transform(lookUp.valueSlice,
                        transformer);
                if (res.getKey() == ValueUtils.ValueResult.RETRY) {
                    return put(key, value, transformer);
                }
                v = res.getValue();
            }
            if (ValueUtils.put(c, lookUp, value, valueSerializer, memoryManager) != ValueUtils.ValueResult.SUCCESS) {
                return put(key, value, transformer);
            }
            return v;
        }

        // if chunk is frozen or infant, we can't add to it
        // we need to help rebalancer first, then proceed
        Chunk.State state = c.state();
        if (state == Chunk.State.INFANT) {
            // the infant is already connected so rebalancer won't add this put
            rebalance(c.creator());
            put(key, value, transformer);
            return null;
        }
        if (state == Chunk.State.FROZEN || state == Chunk.State.RELEASED) {
            rebalance(c);
            put(key, value, transformer);
            return null;
        }

        int ei = -1;
<<<<<<< HEAD
        long oldStats = DELETED_VALUE;
=======
        long oldStats = 0;
>>>>>>> 2782f8f5
        if (lookUp != null) {
            ei = lookUp.entryIndex;
            assert ei > 0;
            oldStats = lookUp.valueStats;
        }

        if (ei == -1) {
            ei = c.allocateEntryAndKey(key);
            if (ei == -1) {
                rebalance(c);
                put(key, value, transformer);
                return null;
            }
            int prevEi = c.linkEntry(ei, true, key);
            if (prevEi != ei) {
                ei = prevEi;
                oldStats = c.getValueStats(prevEi);
            }
        }

        long newValueStats = c.writeValueOffHeap(value); // write value in place

        Chunk.OpData opData = new Chunk.OpData(Operation.PUT, ei, newValueStats, oldStats, null);

        // publish put
        if (!c.publish()) {
            memoryManager.releaseSlice(c.buildValueSlice(newValueStats));
            rebalance(c);
            put(key, value, transformer);
            return null;
        }

        finishAfterPublishing(opData, c);

        return null;
    }

    Result<V> putIfAbsent(K key, V value, Function<ByteBuffer, V> transformer) {
        if (key == null || value == null) {
            throw new NullPointerException();
        }

        Chunk<K, V> c = findChunk(key); // find chunk matching key
        Chunk.LookUp lookUp = c.lookUp(key);
        if (lookUp != null && lookUp.valueSlice != null) {
            if (transformer == null) {
                return Result.withFlag(false);
            }
            AbstractMap.SimpleEntry<ValueUtils.ValueResult, V> res = ValueUtils.transform(lookUp.valueSlice,
                    transformer);
            if (res.getKey() == ValueUtils.ValueResult.SUCCESS) {
                return Result.withValue(res.getValue());
            }
            return putIfAbsent(key, value, transformer);
        }

        // if chunk is frozen or infant, we can't add to it
        // we need to help rebalancer first, then proceed
        Chunk.State state = c.state();
        if (state == Chunk.State.INFANT) {
            // the infant is already connected so rebalancer won't add this put
            rebalance(c.creator());
            return putIfAbsent(key, value, transformer);
        }
        if (state == Chunk.State.FROZEN || state == Chunk.State.RELEASED) {
            rebalance(c);
            return putIfAbsent(key, value, transformer);
        }


        int ei = -1;
<<<<<<< HEAD
        long oldStats = DELETED_VALUE;
=======
        long oldStats = 0;
>>>>>>> 2782f8f5
        if (lookUp != null) {
            ei = lookUp.entryIndex;
            assert ei > 0;
            oldStats = lookUp.valueStats;
        }

        if (ei == -1) {
            ei = c.allocateEntryAndKey(key);
            if (ei == -1) {
                rebalance(c);
                return putIfAbsent(key, value, transformer);
            }
            int prevEi = c.linkEntry(ei, true, key);
            if (prevEi != ei) {
                oldStats = c.getValueStats(prevEi);
<<<<<<< HEAD
                if (oldStats != DELETED_VALUE) {
=======
                if (oldStats != 0) {
>>>>>>> 2782f8f5
                    if (transformer == null) {
                        return Result.withFlag(false);
                    }
                    AbstractMap.SimpleEntry<ValueUtils.ValueResult, V> res =
                            ValueUtils.transform(c.buildValueSlice(oldStats), transformer);
                    if (res.getKey() == ValueUtils.ValueResult.SUCCESS) {
                        return Result.withValue(res.getValue());
                    }
                    return putIfAbsent(key, value, transformer);
                } else {
                    ei = prevEi;
                }
            }
        }

        long newValueStats = c.writeValueOffHeap(value); // write value in place

        Chunk.OpData opData = new Chunk.OpData(Operation.PUT_IF_ABSENT, ei, newValueStats, oldStats, null);

        // publish put
        if (!c.publish()) {
            memoryManager.releaseSlice(c.buildValueSlice(newValueStats));
            rebalance(c);
            return putIfAbsent(key, value, transformer);
        }

        long result = finishAfterPublishing(opData, c);

        if (result != DELETED_VALUE) {
            memoryManager.releaseSlice(c.buildValueSlice(newValueStats));
        }
        if (transformer == null) {
            return Result.withFlag(result == DELETED_VALUE);
        }
        // What to do? Force access for the old buffer?
        if (result == DELETED_VALUE) {
            return Result.withValue(null);
        }
        AbstractMap.SimpleEntry<ValueUtils.ValueResult, V> res = ValueUtils.transform(c.buildValueSlice(result),
                transformer);
        // TODO: What should be done if the value was already deleted?
        if (res.getKey() != ValueUtils.ValueResult.RETRY) {
            return Result.withValue(res.getValue());
        }
        //TODO: Value causing the failure moved... what to do?
        throw new UnsupportedOperationException();
    }


    boolean putIfAbsentComputeIfPresent(K key, V value, Consumer<OakWBuffer> computer) {

        if (key == null || value == null || computer == null) {
            throw new NullPointerException();
        }

        Chunk<K, V> c = findChunk(key); // find chunk matching key
        Chunk.LookUp lookUp = c.lookUp(key);
        if (lookUp != null && lookUp.valueSlice != null) {
            ValueUtils.ValueResult res = ValueUtils.compute(lookUp.valueSlice, computer);
            if (res == ValueUtils.ValueResult.SUCCESS) {
                // compute was successful and handle wasn't found deleted; in case
                // this handle was already found as deleted, continue to construct another handle
                return false;
            } else if (res == ValueUtils.ValueResult.RETRY) {
                return putIfAbsentComputeIfPresent(key, value, computer);
            }
        }

        // if chunk is frozen or infant, we can't add to it
        // we need to help rebalancer first, then proceed
        Chunk.State state = c.state();
        if (state == Chunk.State.INFANT) {
            // the infant is already connected so rebalancer won't add this put
            rebalance(c.creator());
            return putIfAbsentComputeIfPresent(key, value, computer);
        }
        if (state == Chunk.State.FROZEN || state == Chunk.State.RELEASED) {
            rebalance(c);
            return putIfAbsentComputeIfPresent(key, value, computer);
        }

        // we come here when no key was found, which can be in 3 cases:
        // 1. no entry in the linked list at all
        // 2. entry in the linked list, but handle is not attached
        // 3. entry in the linked list, handle attached, but handle is marked deleted
        int ei = -1;
<<<<<<< HEAD
        long oldStats = DELETED_VALUE;
=======
        long oldStats = 0;
>>>>>>> 2782f8f5
        if (lookUp != null) {
            ei = lookUp.entryIndex;
            assert ei > 0;
            oldStats = lookUp.valueStats;
        }

        if (ei == -1) {
            ei = c.allocateEntryAndKey(key);
            if (ei == -1) {
                rebalance(c);
                return putIfAbsentComputeIfPresent(key, value, computer);
            }
            int prevEi = c.linkEntry(ei, true, key);
            if (prevEi != ei) {
                oldStats = c.getValueStats(prevEi);
                if (oldStats != 0) {
                    ValueUtils.ValueResult res = ValueUtils.compute(c.buildValueSlice(oldStats), computer);
                    if (res == ValueUtils.ValueResult.SUCCESS) {
                        // compute was successful and handle wasn't found deleted; in case
                        // this handle was already found as deleted, continue to construct another handle
                        return false;
                    } else if (res == ValueUtils.ValueResult.RETRY) {
                        return putIfAbsentComputeIfPresent(key, value, computer);
                    }
                } else {
                    ei = prevEi;
                }
            }
        }

        long newValueStats = c.writeValueOffHeap(value); // write value in place

        Chunk.OpData opData = new Chunk.OpData(Operation.COMPUTE, ei, newValueStats, oldStats, computer);

        // publish put
        if (!c.publish()) {
<<<<<<< HEAD
=======
            //TODO: free value
>>>>>>> 2782f8f5
            memoryManager.releaseSlice(c.buildValueSlice(newValueStats));
            rebalance(c);
            return putIfAbsentComputeIfPresent(key, value, computer);
        }

<<<<<<< HEAD
=======
        // TODO: free value
>>>>>>> 2782f8f5
        long res = finishAfterPublishing(opData, c);
        if (res != DELETED_VALUE) {
            memoryManager.releaseSlice(c.buildValueSlice(newValueStats));
        }
        return res == DELETED_VALUE;
    }

    V remove(K key, V oldValue, Function<ByteBuffer, V> transformer) {
        if (key == null) {
            throw new NullPointerException();
        }

        boolean logical = true; // when logical is false, means we have marked the handle as deleted
        Slice prev = null;
        V v = null;

        while (true) {

            Chunk<K, V> c = findChunk(key); // find chunk matching key
            Chunk.LookUp lookUp = c.lookUp(key);
            if (lookUp != null && logical) {
                prev = lookUp.valueSlice; // remember previous handle
            }
            if (!logical && lookUp != null && prev != lookUp.valueSlice) {
                return v;  // someone else used this entry
            }

            if (lookUp == null || lookUp.valueSlice == null) {
                return v; // there is no such key
            }

            if (logical) {
                // we have marked this handle as deleted (successful remove)
                V vv = (transformer != null) ? ValueUtils.transform(lookUp.valueSlice, transformer).getValue() : null;

                if (oldValue != null && !oldValue.equals(vv)) {
                    return null;
                }

                ValueUtils.ValueResult res = ValueUtils.remove(lookUp.valueSlice, memoryManager);
                if (res == ValueUtils.ValueResult.FAILURE) {
                    // we didn't succeed to remove the handle was marked as deleted already
                    return null;
                } else if (res == ValueUtils.ValueResult.RETRY) {
                    return remove(key, oldValue, transformer);
                }
                v = vv;
            }

            // if chunk is frozen or infant, we can't update it (remove deleted key, set handle index to -1)
            // we need to help rebalancer first, then proceed
            Chunk.State state = c.state();
            if (state == Chunk.State.INFANT) {
                // the infant is already connected so rebalancer won't add this put
                rebalance(c.creator());
                logical = false;
                continue;
            }
            if (state == Chunk.State.FROZEN || state == Chunk.State.RELEASED) {
                if (!rebalanceRemove(c)) {
                    logical = false;
                    continue;
                }
                return v;
            }


            assert lookUp.entryIndex > 0;
<<<<<<< HEAD
            assert lookUp.valueStats != DELETED_VALUE;
=======
            assert lookUp.valueStats > 0;
>>>>>>> 2782f8f5
            Chunk.OpData opData = new Chunk.OpData(Operation.REMOVE, lookUp.entryIndex, 0, lookUp.valueStats, null);

            // publish
            if (!c.publish()) {
                if (!rebalanceRemove(c)) {
                    logical = false;
                    continue;
                }
                return v;
            }

            finishAfterPublishing(opData, c);
        }
    }

    OakRBuffer get(K key) {
        if (key == null) {
            throw new NullPointerException();
        }

        Chunk<K, V> c = findChunk(key); // find chunk matching key
        Chunk.LookUp lookUp = c.lookUp(key);
        if (lookUp == null || lookUp.valueSlice == null) {
            return null;
        }
        return new OakRValueBufferImpl(lookUp.valueSlice.getByteBuffer().asReadOnlyBuffer());
    }

    <T> T getValueTransformation(K key, Function<ByteBuffer, T> transformer) {
        if (key == null || transformer == null) {
            throw new NullPointerException();
        }

        Chunk<K, V> c = findChunk(key); // find chunk matching key
        Chunk.LookUp lookUp = c.lookUp(key);
        if (lookUp == null || lookUp.valueSlice == null) {
            return null;
        }

        AbstractMap.SimpleEntry<ValueUtils.ValueResult, T> res = ValueUtils.transform(lookUp.valueSlice, transformer);
        if (res.getKey() == ValueUtils.ValueResult.RETRY) {
            return getValueTransformation(key, transformer);
        }
        return res.getValue();
    }

    private <T> T getValueTransformation(ByteBuffer key, Function<ByteBuffer, T> transformer) {
        K deserializedKey = keySerializer.deserialize(key);
        return getValueTransformation(deserializedKey, transformer);
    }

    <T> T getKeyTransformation(K key, Function<ByteBuffer, T> transformer) {
        if (key == null || transformer == null) {
            throw new NullPointerException();
        }

        Chunk<K, V> c = findChunk(key); // find chunk matching key
        Chunk.LookUp lookUp = c.lookUp(key);
        if (lookUp == null || lookUp.valueSlice == null || lookUp.entryIndex == -1) {
            return null;
        }
        ByteBuffer serializedKey = c.readKey(lookUp.entryIndex).slice();
        return transformer.apply(serializedKey);
    }

    ByteBuffer getKey(K key) {
        if (key == null) {
            throw new NullPointerException();
        }

        Chunk<K, V> c = findChunk(key);
        Chunk.LookUp lookUp = c.lookUp(key);
        if (lookUp == null || lookUp.valueSlice == null || lookUp.entryIndex == -1) {
            return null;
        }
        return c.readKey(lookUp.entryIndex).slice();
    }

    ByteBuffer getMinKey() {
        Chunk<K, V> c = skiplist.firstEntry().getValue();
        return c.readMinKey().slice();
    }

    <T> T getMinKeyTransformation(Function<ByteBuffer, T> transformer) {
        if (transformer == null) {
            throw new NullPointerException();
        }

        Chunk<K, V> c = skiplist.firstEntry().getValue();
        ByteBuffer serializedMinKey = c.readMinKey();

        return (serializedMinKey != null) ? transformer.apply(serializedMinKey) : null;
    }

    ByteBuffer getMaxKey() {
        Chunk<K, V> c = skiplist.lastEntry().getValue();
        Chunk<K, V> next = c.next.getReference();
        // since skiplist isn't updated atomically in split/compaction, the max key might belong in the next chunk
        // we need to iterate the chunks until we find the last one
        while (next != null) {
            c = next;
            next = c.next.getReference();
        }

        return c.readMaxKey().slice();
    }

    <T> T getMaxKeyTransformation(Function<ByteBuffer, T> transformer) {
        if (transformer == null) {
            throw new NullPointerException();
        }

        Chunk<K, V> c = skiplist.lastEntry().getValue();
        Chunk<K, V> next = c.next.getReference();
        // since skiplist isn't updated atomically in split/compaction, the max key might belong in the next chunk
        // we need to iterate the chunks until we find the last one
        while (next != null) {
            c = next;
            next = c.next.getReference();
        }
        ByteBuffer serializedMaxKey = c.readMaxKey();

        return (serializedMaxKey != null) ? transformer.apply(serializedMaxKey) : null;
    }

    boolean computeIfPresent(K key, Consumer<OakWBuffer> computer) {
        if (key == null || computer == null) {
            throw new NullPointerException();
        }

        Chunk<K, V> c = findChunk(key); // find chunk matching key
        Chunk.LookUp lookUp = c.lookUp(key);
        if (lookUp == null || lookUp.valueSlice == null) {
            return false;
        }

        ValueUtils.ValueResult res = ValueUtils.compute(lookUp.valueSlice, computer);
        if (res == ValueUtils.ValueResult.RETRY) {
            return computeIfPresent(key, computer);
        }
        return res == ValueUtils.ValueResult.SUCCESS;
    }

    // encapsulates finding of the chunk in the skip list and later chunk list traversal
    private Chunk<K, V> findChunk(Object key) {
        Chunk<K, V> c = skiplist.floorEntry(key).getValue();
        c = iterateChunks(c, key);
        return c;
    }

    V replace(K key, V value, Function<ByteBuffer, V> valueDeserializeTransformer) {
<<<<<<< HEAD
        while (true) {
            Chunk<K, V> c = findChunk(key); // find chunk matching key
            Chunk.LookUp lookUp = c.lookUp(key);
            if (lookUp == null || lookUp.valueSlice == null) {
                return null;
            }

            // will return null if handle was deleted between prior lookup and the next call
            Map.Entry<ValueUtils.ValueResult, V> entry = ValueUtils.exchange(c, lookUp, value,
                    valueDeserializeTransformer, valueSerializer, memoryManager);
            if (entry.getKey() != ValueUtils.ValueResult.RETRY) {
                return entry.getValue();
            }
        }
    }

    boolean replace(K key, V oldValue, V newValue, Function<ByteBuffer, V> valueDeserializeTransformer) {
        while (true) {
            Chunk<K, V> c = findChunk(key); // find chunk matching key
            Chunk.LookUp lookUp = c.lookUp(key);
            if (lookUp == null || lookUp.valueSlice == null) {
                return false;
            }

            ValueUtils.ValueResult result = ValueUtils.compareExchange(c, lookUp, oldValue, newValue,
                    valueDeserializeTransformer, valueSerializer,
                    memoryManager);
            if (result != ValueUtils.ValueResult.RETRY) {
                return result == ValueUtils.ValueResult.SUCCESS;
            }
        }
=======
        Chunk<K, V> c = findChunk(key); // find chunk matching key
        Chunk.LookUp lookUp = c.lookUp(key);
        if (lookUp == null || lookUp.valueSlice == null) {
            return null;
        }

        //TODO: deadlocks here
        Function<ByteBuffer, V> replaceTransform = bb -> {
            // mutatingTransform guarantees that this is write-synchronous handle is not deleted
            V v = valueDeserializeTransformer.apply(bb);

            ValueUtils.put(c, lookUp, value, valueSerializer, memoryManager);

            return v;
        };

        // will return null if handle was deleted between prior lookup and the next call
        return ValueUtils.mutatingTransform(lookUp.valueSlice, replaceTransform);
    }

    boolean replace(K key, V oldValue, V newValue, Function<ByteBuffer, V> valueDeserializeTransformer) {
        Chunk<K, V> c = findChunk(key); // find chunk matching key
        Chunk.LookUp lookUp = c.lookUp(key);
        if (lookUp == null || lookUp.valueSlice == null) {
            return false;
        }

        Function<ByteBuffer, Boolean> replaceTransform = bb -> {
            // mutatingTransform guarantees that this is write-synchronous handle is not deleted
            V v = valueDeserializeTransformer.apply(bb);
            if (!v.equals(oldValue)) {
                return false;
            }

            ValueUtils.put(c, lookUp, newValue, valueSerializer, memoryManager);

            return true;
        };

        // res can be null if handle was deleted between lookup and the next call
        Boolean res = ValueUtils.mutatingTransform(lookUp.valueSlice, replaceTransform);
        return (res != null) ? res : false;
>>>>>>> 2782f8f5
    }

    Map.Entry<K, V> lowerEntry(K key) {
        Map.Entry<Object, Chunk<K, V>> lowerChunkEntry = skiplist.lowerEntry(key);
        if (lowerChunkEntry == null) {
            /* we were looking for the minimal key */
            return new AbstractMap.SimpleImmutableEntry<>(null, null);
        }

        Chunk<K, V> c = lowerChunkEntry.getValue();
        /* Iterate chunk to find prev(key) */
        Chunk.AscendingIter chunkIter = c.ascendingIter();
        int prevIndex = chunkIter.next();

        while (chunkIter.hasNext()) {
            int nextIndex = chunkIter.next();
            int cmp = comparator.compare(c.readKey(nextIndex), key);
            if (cmp >= 0) {
                break;
            }
            prevIndex = nextIndex;
        }

        /* Edge case: we're looking for the lowest key in the map and it's still greater than minkey
            (in which  case prevKey == key) */
        ByteBuffer prevKey = c.readKey(prevIndex);
        if (comparator.compare(prevKey, key) == 0) {
            return new AbstractMap.SimpleImmutableEntry<>(null, null);
        }

        // TODO: No lock?
        return new AbstractMap.SimpleImmutableEntry<>(
                keySerializer.deserialize(prevKey),
                valueSerializer.deserialize(ValueUtils.getActualValueBuffer(c.getValueSlice(prevIndex).getByteBuffer()).asReadOnlyBuffer()));
    }

    /*-------------- Iterators --------------*/


    private static class IteratorState<K, V> {

        private Chunk<K, V> chunk;
        private Chunk.ChunkIter chunkIter;
        private int index;

        public void set(Chunk<K, V> chunk, Chunk.ChunkIter chunkIter, int index) {
            this.chunk = chunk;
            this.chunkIter = chunkIter;
            this.index = index;
        }

        private IteratorState(Chunk<K, V> nextChunk, Chunk.ChunkIter nextChunkIter, int nextIndex) {
            this.chunk = nextChunk;
            this.chunkIter = nextChunkIter;
            this.index = nextIndex;
        }

        Chunk<K, V> getChunk() {
            return chunk;
        }

        Chunk.ChunkIter getChunkIter() {
            return chunkIter;
        }

        public int getIndex() {
            return index;
        }


        public static <K, V> IteratorState<K, V> newInstance(Chunk<K, V> nextChunk, Chunk.ChunkIter nextChunkIter) {
            return new IteratorState<>(nextChunk, nextChunkIter, Chunk.NONE);
        }

    }

    /**
     * Base of iterator classes:
     */
    abstract class Iter<T> implements Iterator<T> {

        private K lo;

        /**
         * upper bound key, or null if to end
         */
        private K hi;
        /**
         * inclusion flag for lo
         */
        private boolean loInclusive;
        /**
         * inclusion flag for hi
         */
        private boolean hiInclusive;
        /**
         * direction
         */
        private final boolean isDescending;

        /**
         * the next node to return from next();
         */
        private IteratorState<K, V> state;

        /**
         * Initializes ascending iterator for entire range.
         */
        Iter(K lo, boolean loInclusive, K hi, boolean hiInclusive, boolean isDescending) {
            if (lo != null && hi != null &&
                    comparator.compare(lo, hi) > 0) {
                throw new IllegalArgumentException("inconsistent range");
            }

            this.lo = lo;
            this.loInclusive = loInclusive;
            this.hi = hi;
            this.hiInclusive = hiInclusive;
            this.isDescending = isDescending;

            initState(isDescending, lo, loInclusive, hi, hiInclusive);

        }

        boolean tooLow(Object key) {
            int c;
            return (lo != null && ((c = comparator.compare(key, lo)) < 0 ||
                    (c == 0 && !loInclusive)));
        }

        boolean tooHigh(Object key) {
            int c;
            return (hi != null && ((c = comparator.compare(key, hi)) > 0 ||
                    (c == 0 && !hiInclusive)));
        }


        boolean inBounds(Object key) {
            if (!isDescending) {
                return !tooHigh(key);
            } else {
                return !tooLow(key);
            }
        }

        public final boolean hasNext() {
            return (state != null);
        }


        private void initAfterRebalance() {
            //TODO - refactor to use ByeBuffer without deserializing.
            K nextKey = keySerializer.deserialize(state.getChunk().readKey(state.getIndex()).slice());

            if (isDescending) {
                hiInclusive = true;
                hi = nextKey;
            } else {
                loInclusive = true;
                lo = nextKey;
            }

            // Update the state to point to last returned key.
            initState(isDescending, lo, loInclusive, hi, hiInclusive);

            if (state == null) {
                throw new ConcurrentModificationException();
            }
        }


        // the actual next()
        abstract public T next();

        /**
         * Advances next to higher entry.
         * Return previous index
         */
        Map.Entry<ByteBuffer, Slice> advance(boolean needsKey, boolean needsValue) {

            if (state == null) {
                throw new NoSuchElementException();
            }

            Chunk.State chunkState = state.getChunk().state();

            if (chunkState == Chunk.State.RELEASED) {
                initAfterRebalance();
            }

            ByteBuffer bb = needsKey ? state.getChunk().readKey(state.getIndex()).slice() : null;
            Slice currentValue = needsValue ? state.getChunk().getValueSlice(state.getIndex()) : null;
            advanceState();
            return new AbstractMap.SimpleImmutableEntry<>(bb, currentValue);
        }

<<<<<<< HEAD
        /**
         * Advances next to the next entry without creating a ByteBuffer for the key.
         * Return previous index
         */
=======
>>>>>>> 2782f8f5
        Slice advanceStream(OakRKeyReference key, boolean keyOnly) {

            if (state == null) {
                throw new NoSuchElementException();
            }

            Chunk.State chunkState = state.getChunk().state();

            if (chunkState == Chunk.State.RELEASED) {
                initAfterRebalance();
            }
<<<<<<< HEAD
=======
            Slice currentSlice = null;
>>>>>>> 2782f8f5
            if (key != null) {
                state.getChunk().setKeyRefer(state.getIndex(), key);
            }
            Slice currentValue = null;
            if (!keyOnly) {
<<<<<<< HEAD
                currentValue = state.getChunk().getValueSlice(state.getIndex());
            }
            advanceState();
            return currentValue;
=======
                currentSlice = state.getChunk().getValueSlice(state.getIndex());
            }
            advanceState();
            return currentSlice;
>>>>>>> 2782f8f5
        }

        private void initState(boolean isDescending, K lowerBound, boolean lowerInclusive,
                               K upperBound, boolean upperInclusive) {

            Chunk.ChunkIter nextChunkIter = null;
            Chunk<K, V> nextChunk;

            if (!isDescending) {
                if (lowerBound != null) {
                    nextChunk = skiplist.floorEntry(lowerBound).getValue();
                } else {
                    nextChunk = skiplist.floorEntry(minKey).getValue();
                }
                if (nextChunk != null) {
                    nextChunkIter = lowerBound != null ?
                            nextChunk.ascendingIter(lowerBound, lowerInclusive) : nextChunk.ascendingIter();
                } else {
                    state = null;
                    return;
                }
            } else {
                nextChunk = upperBound != null ? skiplist.floorEntry(upperBound).getValue()
                        : skiplist.lastEntry().getValue();
                if (nextChunk != null) {
                    nextChunkIter = upperBound != null ?
                            nextChunk.descendingIter(upperBound, upperInclusive) : nextChunk.descendingIter();
                } else {
                    state = null;
                    return;
                }
            }

            //Init state, not valid yet, must move forward
            state = IteratorState.newInstance(nextChunk, nextChunkIter);
            advanceState();
        }

        private Chunk<K, V> getNextChunk(Chunk<K, V> current) {
            if (!isDescending) {
                return current.next.getReference();
            } else {
                ByteBuffer serializedMinKey = current.minKey;
                Map.Entry<Object, Chunk<K, V>> entry = skiplist.lowerEntry(serializedMinKey);
                if (entry == null) {
                    return null;
                } else {
                    return entry.getValue();
                }
            }
        }

        private Chunk.ChunkIter getChunkIter(Chunk<K, V> current) {
            if (!isDescending) {
                return current.ascendingIter();
            } else {
                return current.descendingIter();
            }
        }

        private void advanceState() {

            Chunk<K, V> chunk = state.getChunk();
            Chunk.ChunkIter chunkIter = state.getChunkIter();

            while (!chunkIter.hasNext()) { // chunks can have only removed keys
                chunk = getNextChunk(chunk);
                if (chunk == null) {
                    //End of iteration
                    state = null;
                    return;
                }
                chunkIter = getChunkIter(chunk);
            }

            int nextIndex = chunkIter.next();
            state.set(chunk, chunkIter, nextIndex);

            // The boundary check is costly and need to be performed only when required,
            // meaning not on the full scan.
            // The check of the boundaries under condition is an optimization.
            if ((hi != null && !isDescending) || (lo != null && isDescending)) {
                ByteBuffer key = state.getChunk().readKey(state.getIndex());
                if (!inBounds(key)) {
                    state = null;
                    return;
                }
            }
        }
    }

    class ValueIterator extends Iter<OakRBuffer> {

        ValueIterator(K lo, boolean loInclusive, K hi, boolean hiInclusive, boolean isDescending) {
            super(lo, loInclusive, hi, hiInclusive, isDescending);
        }

        @Override
        public OakRBuffer next() {
            Slice valueSlice = advance(false, true).getValue();
            if (valueSlice == null) {
                return null;
            }

            return new OakRValueBufferImpl(valueSlice.getByteBuffer().asReadOnlyBuffer());
        }
    }

    class ValueStreamIterator extends Iter<OakRBuffer> {

        private OakRValueBufferImpl value = new OakRValueBufferImpl(null);

        ValueStreamIterator(K lo, boolean loInclusive, K hi, boolean hiInclusive, boolean isDescending) {
            super(lo, loInclusive, hi, hiInclusive, isDescending);
        }

        @Override
        public OakRBuffer next() {
<<<<<<< HEAD
            Slice slice = advanceStream(null, false);
            if (slice == null) {
                return null;
            }
            value.setByteBuffer(slice.getByteBuffer());
=======
            Slice valueSlice = advanceStream(null, false);
            if (valueSlice == null) {
                return null;
            }
            value.setByteBuffer(valueSlice.getByteBuffer());
>>>>>>> 2782f8f5
            return value;
        }
    }

    class ValueTransformIterator<T> extends Iter<T> {

        final Function<ByteBuffer, T> transformer;

        ValueTransformIterator(K lo, boolean loInclusive, K hi, boolean hiInclusive, boolean isDescending,
                               Function<ByteBuffer, T> transformer) {
            super(lo, loInclusive, hi, hiInclusive, isDescending);
            this.transformer = transformer;
        }

        public T next() {
            Map.Entry<ByteBuffer, Slice> nextItem = advance(true, true);
            Slice valueSlice = nextItem.getValue();
            if (valueSlice == null) {
                return null;
            }
            AbstractMap.SimpleEntry<ValueUtils.ValueResult, T> res = ValueUtils.transform(valueSlice, transformer);
            return (res.getKey() == ValueUtils.ValueResult.RETRY) ?
                    getValueTransformation(nextItem.getKey(), transformer) : res.getValue();
        }
    }

    class EntryIterator extends Iter<Map.Entry<OakRBuffer, OakRBuffer>> {

        EntryIterator(K lo, boolean loInclusive, K hi, boolean hiInclusive, boolean isDescending) {
            super(lo, loInclusive, hi, hiInclusive, isDescending);
        }

        public Map.Entry<OakRBuffer, OakRBuffer> next() {
            Map.Entry<ByteBuffer, Slice> pair = advance(true, true);
            if (pair.getValue() == null) {
                return null;
            }
            return new AbstractMap.SimpleImmutableEntry<>(
                    new OakRKeyBufferImpl(pair.getKey().asReadOnlyBuffer()),
                    new OakRValueBufferImpl(pair.getValue().getByteBuffer().asReadOnlyBuffer()));
        }
    }

    class EntryStreamIterator extends Iter<Map.Entry<OakRBuffer, OakRBuffer>> {

        private OakRKeyReference key = new OakRKeyReference(memoryManager);
        private OakRValueBufferImpl value = new OakRValueBufferImpl(null);

        EntryStreamIterator(K lo, boolean loInclusive, K hi, boolean hiInclusive, boolean isDescending) {
            super(lo, loInclusive, hi, hiInclusive, isDescending);
        }

        public Map.Entry<OakRBuffer, OakRBuffer> next() {
<<<<<<< HEAD
            Slice slice = advanceStream(key, false);
            if (slice == null) {
                return null;
            }
            value.setByteBuffer(slice.getByteBuffer());
=======
            Slice valueSlice = advanceStream(key, false);
            if (valueSlice == null) {
                return null;
            }
            value.setByteBuffer(valueSlice.getByteBuffer());
>>>>>>> 2782f8f5
            return new AbstractMap.SimpleImmutableEntry<>(key, value);
        }
    }

    class EntryTransformIterator<T> extends Iter<T> {

        final Function<Map.Entry<ByteBuffer, ByteBuffer>, T> transformer;

        EntryTransformIterator(K lo, boolean loInclusive, K hi, boolean hiInclusive, boolean isDescending,
                               Function<Map.Entry<ByteBuffer, ByteBuffer>, T> transformer) {
            super(lo, loInclusive, hi, hiInclusive, isDescending);
            assert (transformer != null);
            this.transformer = transformer;
        }

        public T next() {

            Map.Entry<ByteBuffer, Slice> pair = advance(true, true);
            ByteBuffer serializedKey = pair.getKey();
            Slice valueSlice = pair.getValue();
            if (valueSlice == null) {
                return null;
            }
            ValueUtils.ValueResult res = ValueUtils.lockRead(valueSlice);
            ByteBuffer serializedValue = null;
            if (res == ValueUtils.ValueResult.FAILURE) {
                return null;
            } else if (res == ValueUtils.ValueResult.RETRY) {
                do {
                    serializedValue = getValueTransformation(serializedKey, byteBuffer -> byteBuffer);
                    if (serializedValue == null) {
                        return null;
                    }
                } while (ValueUtils.lockRead(serializedValue) == ValueUtils.ValueResult.RETRY);
            } else {
                serializedValue = ValueUtils.getActualValueBuffer(valueSlice.getByteBuffer()).asReadOnlyBuffer();
            }
            Map.Entry<ByteBuffer, ByteBuffer> entry = new AbstractMap.SimpleEntry<>(serializedKey, serializedValue);

            T transformation = transformer.apply(entry);
            ValueUtils.unlockRead(valueSlice);
            return transformation;
        }
    }

    class KeyIterator extends Iter<OakRBuffer> {

        KeyIterator(K lo, boolean loInclusive, K hi, boolean hiInclusive, boolean isDescending) {
            super(lo, loInclusive, hi, hiInclusive, isDescending);
        }

        @Override
        public OakRBuffer next() {

<<<<<<< HEAD
            Map.Entry<ByteBuffer, Slice> pair = advance(true, false);
            return new OakRKeyBufferImpl(pair.getKey().asReadOnlyBuffer());

=======
            Map.Entry<ByteBuffer, Slice> pair = advance(true, true);
            return new OakRKeyBufferImpl(pair.getKey().asReadOnlyBuffer());
>>>>>>> 2782f8f5
        }
    }

    public class KeyStreamIterator extends Iter<OakRBuffer> {

        private OakRKeyReference key = new OakRKeyReference(memoryManager);

        KeyStreamIterator(K lo, boolean loInclusive, K hi, boolean hiInclusive, boolean isDescending) {
            super(null, loInclusive, null, hiInclusive, isDescending);
        }

        @Override
        public OakRBuffer next() {
            advanceStream(key, true);
            return key;
        }
    }

    class KeyTransformIterator<T> extends Iter<T> {

        final Function<ByteBuffer, T> transformer;

        KeyTransformIterator(K lo, boolean loInclusive, K hi, boolean hiInclusive, boolean isDescending,
                             Function<ByteBuffer, T> transformer) {
            super(lo, loInclusive, hi, hiInclusive, isDescending);
            this.transformer = transformer;
        }

        public T next() {
            Map.Entry<ByteBuffer, Slice> pair = advance(true, false);
            ByteBuffer serializedKey = pair.getKey();
            return transformer.apply(serializedKey);
        }
    }

    // Factory methods for iterators

    Iterator<OakRBuffer> valuesBufferViewIterator(K lo, boolean loInclusive, K hi, boolean hiInclusive,
                                                  boolean isDescending) {
        return new ValueIterator(lo, loInclusive, hi, hiInclusive, isDescending);
    }

    Iterator<Map.Entry<OakRBuffer, OakRBuffer>> entriesBufferViewIterator(K lo, boolean loInclusive, K hi,
                                                                          boolean hiInclusive, boolean isDescending) {
        return new EntryIterator(lo, loInclusive, hi, hiInclusive, isDescending);
    }

    Iterator<OakRBuffer> keysBufferViewIterator(K lo, boolean loInclusive, K hi, boolean hiInclusive,
                                                boolean isDescending) {
        return new KeyIterator(lo, loInclusive, hi, hiInclusive, isDescending);
    }

    Iterator<OakRBuffer> valuesStreamIterator(K lo, boolean loInclusive, K hi, boolean hiInclusive,
                                              boolean isDescending) {
        return new ValueStreamIterator(lo, loInclusive, hi, hiInclusive, isDescending);
    }

    Iterator<Map.Entry<OakRBuffer, OakRBuffer>> entriesStreamIterator(K lo, boolean loInclusive, K hi,
                                                                      boolean hiInclusive, boolean isDescending) {
        return new EntryStreamIterator(lo, loInclusive, hi, hiInclusive, isDescending);
    }

    Iterator<OakRBuffer> keysStreamIterator(K lo, boolean loInclusive, K hi, boolean hiInclusive,
                                            boolean isDescending) {
        return new KeyStreamIterator(lo, loInclusive, hi, hiInclusive, isDescending);
    }

    <T> Iterator<T> valuesTransformIterator(K lo, boolean loInclusive, K hi, boolean hiInclusive,
                                            boolean isDescending, Function<ByteBuffer, T> transformer) {
        return new ValueTransformIterator<>(lo, loInclusive, hi, hiInclusive, isDescending, transformer);
    }

    <T> Iterator<T> entriesTransformIterator(K lo, boolean loInclusive, K hi, boolean hiInclusive,
                                             boolean isDescending,
                                             Function<Map.Entry<ByteBuffer, ByteBuffer>, T> transformer) {
        return new EntryTransformIterator<>(lo, loInclusive, hi, hiInclusive, isDescending, transformer);
    }

    <T> Iterator<T> keysTransformIterator(K lo, boolean loInclusive, K hi, boolean hiInclusive, boolean isDescending,
                                          Function<ByteBuffer, T> transformer) {
        return new KeyTransformIterator<>(lo, loInclusive, hi, hiInclusive, isDescending, transformer);
    }

    static class Result<V> {
        final V value;
        final boolean flag;
        final boolean hasValue;

        private Result(V value, boolean flag, boolean hasValue) {
            this.value = value;
            this.flag = flag;
            this.hasValue = hasValue;

        }

        static <V> Result<V> withValue(V value) {
            return new Result<>(value, false, true);
        }

        static <V> Result<V> withFlag(boolean flag) {
            return new Result<>(null, flag, false);
        }

    }
}<|MERGE_RESOLUTION|>--- conflicted
+++ resolved
@@ -15,12 +15,8 @@
 import java.util.function.Consumer;
 import java.util.function.Function;
 
-<<<<<<< HEAD
-import static com.oath.oak.Chunk.DELETED_VALUE;
-=======
 import static com.oath.oak.Chunk.*;
 import static com.oath.oak.UnsafeUtils.longToInts;
->>>>>>> 2782f8f5
 
 class InternalOakMap<K, V> {
 
@@ -334,11 +330,7 @@
         }
 
         int ei = -1;
-<<<<<<< HEAD
         long oldStats = DELETED_VALUE;
-=======
-        long oldStats = 0;
->>>>>>> 2782f8f5
         if (lookUp != null) {
             ei = lookUp.entryIndex;
             assert ei > 0;
@@ -410,11 +402,7 @@
 
 
         int ei = -1;
-<<<<<<< HEAD
         long oldStats = DELETED_VALUE;
-=======
-        long oldStats = 0;
->>>>>>> 2782f8f5
         if (lookUp != null) {
             ei = lookUp.entryIndex;
             assert ei > 0;
@@ -430,11 +418,7 @@
             int prevEi = c.linkEntry(ei, true, key);
             if (prevEi != ei) {
                 oldStats = c.getValueStats(prevEi);
-<<<<<<< HEAD
                 if (oldStats != DELETED_VALUE) {
-=======
-                if (oldStats != 0) {
->>>>>>> 2782f8f5
                     if (transformer == null) {
                         return Result.withFlag(false);
                     }
@@ -521,11 +505,7 @@
         // 2. entry in the linked list, but handle is not attached
         // 3. entry in the linked list, handle attached, but handle is marked deleted
         int ei = -1;
-<<<<<<< HEAD
         long oldStats = DELETED_VALUE;
-=======
-        long oldStats = 0;
->>>>>>> 2782f8f5
         if (lookUp != null) {
             ei = lookUp.entryIndex;
             assert ei > 0;
@@ -562,19 +542,11 @@
 
         // publish put
         if (!c.publish()) {
-<<<<<<< HEAD
-=======
-            //TODO: free value
->>>>>>> 2782f8f5
             memoryManager.releaseSlice(c.buildValueSlice(newValueStats));
             rebalance(c);
             return putIfAbsentComputeIfPresent(key, value, computer);
         }
 
-<<<<<<< HEAD
-=======
-        // TODO: free value
->>>>>>> 2782f8f5
         long res = finishAfterPublishing(opData, c);
         if (res != DELETED_VALUE) {
             memoryManager.releaseSlice(c.buildValueSlice(newValueStats));
@@ -643,11 +615,7 @@
 
 
             assert lookUp.entryIndex > 0;
-<<<<<<< HEAD
             assert lookUp.valueStats != DELETED_VALUE;
-=======
-            assert lookUp.valueStats > 0;
->>>>>>> 2782f8f5
             Chunk.OpData opData = new Chunk.OpData(Operation.REMOVE, lookUp.entryIndex, 0, lookUp.valueStats, null);
 
             // publish
@@ -799,7 +767,6 @@
     }
 
     V replace(K key, V value, Function<ByteBuffer, V> valueDeserializeTransformer) {
-<<<<<<< HEAD
         while (true) {
             Chunk<K, V> c = findChunk(key); // find chunk matching key
             Chunk.LookUp lookUp = c.lookUp(key);
@@ -831,53 +798,9 @@
                 return result == ValueUtils.ValueResult.SUCCESS;
             }
         }
-=======
-        Chunk<K, V> c = findChunk(key); // find chunk matching key
-        Chunk.LookUp lookUp = c.lookUp(key);
-        if (lookUp == null || lookUp.valueSlice == null) {
-            return null;
-        }
-
-        //TODO: deadlocks here
-        Function<ByteBuffer, V> replaceTransform = bb -> {
-            // mutatingTransform guarantees that this is write-synchronous handle is not deleted
-            V v = valueDeserializeTransformer.apply(bb);
-
-            ValueUtils.put(c, lookUp, value, valueSerializer, memoryManager);
-
-            return v;
-        };
-
-        // will return null if handle was deleted between prior lookup and the next call
-        return ValueUtils.mutatingTransform(lookUp.valueSlice, replaceTransform);
-    }
-
-    boolean replace(K key, V oldValue, V newValue, Function<ByteBuffer, V> valueDeserializeTransformer) {
-        Chunk<K, V> c = findChunk(key); // find chunk matching key
-        Chunk.LookUp lookUp = c.lookUp(key);
-        if (lookUp == null || lookUp.valueSlice == null) {
-            return false;
-        }
-
-        Function<ByteBuffer, Boolean> replaceTransform = bb -> {
-            // mutatingTransform guarantees that this is write-synchronous handle is not deleted
-            V v = valueDeserializeTransformer.apply(bb);
-            if (!v.equals(oldValue)) {
-                return false;
-            }
-
-            ValueUtils.put(c, lookUp, newValue, valueSerializer, memoryManager);
-
-            return true;
-        };
-
-        // res can be null if handle was deleted between lookup and the next call
-        Boolean res = ValueUtils.mutatingTransform(lookUp.valueSlice, replaceTransform);
-        return (res != null) ? res : false;
->>>>>>> 2782f8f5
-    }
-
-    Map.Entry<K, V> lowerEntry(K key) {
+    }
+
+    public Map.Entry<K, V> lowerEntry(K key) {
         Map.Entry<Object, Chunk<K, V>> lowerChunkEntry = skiplist.lowerEntry(key);
         if (lowerChunkEntry == null) {
             /* we were looking for the minimal key */
@@ -932,11 +855,11 @@
             this.index = nextIndex;
         }
 
-        Chunk<K, V> getChunk() {
+        public Chunk<K, V> getChunk() {
             return chunk;
         }
 
-        Chunk.ChunkIter getChunkIter() {
+        public Chunk.ChunkIter getChunkIter() {
             return chunkIter;
         }
 
@@ -1071,13 +994,10 @@
             return new AbstractMap.SimpleImmutableEntry<>(bb, currentValue);
         }
 
-<<<<<<< HEAD
         /**
          * Advances next to the next entry without creating a ByteBuffer for the key.
          * Return previous index
          */
-=======
->>>>>>> 2782f8f5
         Slice advanceStream(OakRKeyReference key, boolean keyOnly) {
 
             if (state == null) {
@@ -1089,26 +1009,15 @@
             if (chunkState == Chunk.State.RELEASED) {
                 initAfterRebalance();
             }
-<<<<<<< HEAD
-=======
-            Slice currentSlice = null;
->>>>>>> 2782f8f5
             if (key != null) {
                 state.getChunk().setKeyRefer(state.getIndex(), key);
             }
             Slice currentValue = null;
             if (!keyOnly) {
-<<<<<<< HEAD
                 currentValue = state.getChunk().getValueSlice(state.getIndex());
             }
             advanceState();
             return currentValue;
-=======
-                currentSlice = state.getChunk().getValueSlice(state.getIndex());
-            }
-            advanceState();
-            return currentSlice;
->>>>>>> 2782f8f5
         }
 
         private void initState(boolean isDescending, K lowerBound, boolean lowerInclusive,
@@ -1227,19 +1136,11 @@
 
         @Override
         public OakRBuffer next() {
-<<<<<<< HEAD
             Slice slice = advanceStream(null, false);
             if (slice == null) {
                 return null;
             }
             value.setByteBuffer(slice.getByteBuffer());
-=======
-            Slice valueSlice = advanceStream(null, false);
-            if (valueSlice == null) {
-                return null;
-            }
-            value.setByteBuffer(valueSlice.getByteBuffer());
->>>>>>> 2782f8f5
             return value;
         }
     }
@@ -1293,19 +1194,11 @@
         }
 
         public Map.Entry<OakRBuffer, OakRBuffer> next() {
-<<<<<<< HEAD
             Slice slice = advanceStream(key, false);
             if (slice == null) {
                 return null;
             }
             value.setByteBuffer(slice.getByteBuffer());
-=======
-            Slice valueSlice = advanceStream(key, false);
-            if (valueSlice == null) {
-                return null;
-            }
-            value.setByteBuffer(valueSlice.getByteBuffer());
->>>>>>> 2782f8f5
             return new AbstractMap.SimpleImmutableEntry<>(key, value);
         }
     }
@@ -1360,14 +1253,9 @@
         @Override
         public OakRBuffer next() {
 
-<<<<<<< HEAD
             Map.Entry<ByteBuffer, Slice> pair = advance(true, false);
             return new OakRKeyBufferImpl(pair.getKey().asReadOnlyBuffer());
 
-=======
-            Map.Entry<ByteBuffer, Slice> pair = advance(true, true);
-            return new OakRKeyBufferImpl(pair.getKey().asReadOnlyBuffer());
->>>>>>> 2782f8f5
         }
     }
 
