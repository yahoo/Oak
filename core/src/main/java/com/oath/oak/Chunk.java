--- conflicted
+++ resolved
@@ -779,11 +779,7 @@
                 srcEntryIdx = srcChunk.getEntryField(srcEntryIdx, OFFSET_NEXT);
             }
 
-<<<<<<< HEAD
             if (srcEntryIdx == NONE || sortedEntryIndex > maxIdx) {
-=======
-            if (srcEntryIdx == NONE || sortedEntryIndex >= maxIdx)
->>>>>>> 0e69861a
                 break; // if we are done
             }
 
