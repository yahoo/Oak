--- conflicted
+++ resolved
@@ -16,11 +16,7 @@
 import java.util.concurrent.atomic.AtomicReference;
 
 import static com.oath.oak.NovaManager.INVALID_VERSION;
-<<<<<<< HEAD
 import static com.oath.oak.NovaValueUtils.NovaResult.*;
-=======
-import static com.oath.oak.NovaValueUtils.Result.*;
->>>>>>> 7da3aff3
 import static com.oath.oak.NativeAllocator.OakNativeMemoryAllocator.INVALID_BLOCK_ID;
 import static com.oath.oak.UnsafeUtils.intsToLong;
 
@@ -86,11 +82,7 @@
 
     static final int NONE = 0;    // an entry with NONE as its next pointer, points to a null entry
     static final int INVALID_ENTRY_INDEX = -1;
-<<<<<<< HEAD
     static final long INVALID_VALUE_REFERENCE = 0;
-=======
-    static final long INVALID_VALUE = 0;
->>>>>>> 7da3aff3
     private static final int BLOCK_ID_LENGTH_ARRAY_INDEX = 0;
     private static final int POSITION_ARRAY_INDEX = 1;
     // location of the first (head) node - just a next pointer
@@ -183,8 +175,7 @@
         final int oldVersion;
         final int newVersion;
 
-        OpData(int entryIndex, long oldValueReference, long newValueReference,
-               int oldVersion, int newVersion) {
+        OpData(int entryIndex, long oldValueReference, long newValueReference, int oldVersion, int newVersion) {
             this.entryIndex = entryIndex;
             this.newValueReference = newValueReference;
             this.oldValueReference = oldValueReference;
@@ -214,7 +205,6 @@
                 Unsafe.ARRAY_INT_BASE_OFFSET + (item + offset.value) * Unsafe.ARRAY_INT_INDEX_SCALE,
                 expected, value);
     }
-
 
     /**
      * write key in slice
@@ -273,11 +263,7 @@
             return false;
         }
         long valueReference = getValueReference(entryIndex);
-<<<<<<< HEAD
         if (valueReference == INVALID_VALUE_REFERENCE) {
-=======
-        if (valueReference == INVALID_VALUE) {
->>>>>>> 7da3aff3
             return false;
         }
         int[] valueArray = longToInts(valueReference);
@@ -400,11 +386,7 @@
     }
 
     Slice buildValueSlice(long valueReference) {
-<<<<<<< HEAD
         if (valueReference == INVALID_VALUE_REFERENCE) {
-=======
-        if (valueReference == INVALID_VALUE) {
->>>>>>> 7da3aff3
             return null;
         }
         int[] valueArray = UnsafeUtils.longToInts(valueReference);
@@ -453,11 +435,7 @@
         }
     }
 
-<<<<<<< HEAD
     NovaValueUtils.NovaResult finalizeDeletion(LookUp lookUp) {
-=======
-    NovaValueUtils.Result finalizeDeletion(LookUp lookUp) {
->>>>>>> 7da3aff3
         int version = lookUp.version;
         if (version <= INVALID_VERSION) {
             return FALSE;
@@ -466,11 +444,7 @@
             return RETRY;
         }
         try {
-<<<<<<< HEAD
             if (!casEntriesArrayLong(lookUp.entryIndex, OFFSET.VALUE_REFERENCE, lookUp.valueReference, INVALID_VALUE_REFERENCE)) {
-=======
-            if (!casEntriesArrayLong(lookUp.entryIndex, OFFSET.VALUE_REFERENCE, lookUp.valueReference, INVALID_VALUE)) {
->>>>>>> 7da3aff3
                 return FALSE;
             }
             if (!casEntriesArrayInt(lookUp.entryIndex, OFFSET.VALUE_VERSION, version, -version)) {
@@ -532,17 +506,10 @@
                 Slice valueSlice = buildValueSlice(valueReference);
                 if (valueSlice == null) {
                     // There is no value associated with the given key
-<<<<<<< HEAD
                     assert valueReference == INVALID_VALUE_REFERENCE;
                     return new LookUp(null, valueReference, curr, version[0]);
                 }
                 NovaValueUtils.NovaResult result = operator.isValueDeleted(valueSlice, version[0]);
-=======
-                    assert valueReference == INVALID_VALUE;
-                    return new LookUp(null, valueReference, curr, version[0]);
-                }
-                NovaValueUtils.Result result = operator.isValueDeleted(valueSlice, version[0]);
->>>>>>> 7da3aff3
                 if (result == TRUE) {
                     // There is a deleted value associated with the given key
                     return new LookUp(null, valueReference, curr, version[0]);
@@ -653,11 +620,7 @@
 
         // key and value must be set before linking to the list so it will make sense when reached before put is done
         // setting the value reference to DELETED_VALUE atomically
-<<<<<<< HEAD
         setEntryFieldLong(ei, OFFSET.VALUE_REFERENCE, INVALID_VALUE_REFERENCE);
-=======
-        setEntryFieldLong(ei, OFFSET.VALUE_REFERENCE, INVALID_VALUE);
->>>>>>> 7da3aff3
         setEntryFieldInt(ei, OFFSET.VALUE_VERSION, INVALID_VERSION);
         writeKey(key, ei);
         return ei;
@@ -734,20 +697,14 @@
     long writeValue(V value, int[] version) {
         // the length of the given value plus its header
         int valueLength = valueSerializer.calculateSize(value) + operator.getHeaderSize();
-<<<<<<< HEAD
         // The allocated slice is actually the thread's copy moved to point to the newly allocated slice
-=======
->>>>>>> 7da3aff3
         Slice slice = memoryManager.allocateSlice(valueLength, false);
         version[0] = slice.getByteBuffer().getInt(slice.getByteBuffer().position());
         // initializing the header lock to be free
         slice.initHeader(operator);
         // since this is a private environment, we can only use ByteBuffer::slice, instead of ByteBuffer::duplicate
         // and then ByteBuffer::slice
-<<<<<<< HEAD
         // This is the only place where we create a new object (for the serializer).
-=======
->>>>>>> 7da3aff3
         valueSerializer.serialize(value, operator.getValueByteBufferNoHeaderPrivate(slice));
         // combines the blockID with the value's length (including the header)
         int valueBlockAndLength = (slice.getBlockID() << VALUE_BLOCK_SHIFT) | (valueLength & VALUE_LENGTH_MASK);
@@ -766,32 +723,19 @@
      * if someone else got to it first (helping rebalancer or other operation), returns the old handle
      */
 
-<<<<<<< HEAD
     NovaValueUtils.NovaResult linkValue(OpData opData) {
-=======
-    NovaValueUtils.Result linkValue(OpData opData) {
->>>>>>> 7da3aff3
         if (!casEntriesArrayLong(opData.entryIndex, OFFSET.VALUE_REFERENCE, opData.oldValueReference,
                 opData.newValueReference)) {
             return FALSE;
         }
         casEntriesArrayInt(opData.entryIndex, OFFSET.VALUE_VERSION, opData.oldVersion, opData.newVersion);
-<<<<<<< HEAD
         if (opData.oldValueReference == INVALID_VALUE_REFERENCE) {
             assert opData.newValueReference != INVALID_VALUE_REFERENCE;
-=======
-        if (opData.oldValueReference == INVALID_VALUE) {
-            assert opData.newValueReference != INVALID_VALUE;
->>>>>>> 7da3aff3
             statistics.incrementAddedCount();
             externalSize.incrementAndGet();
         } else {
             assert false;
-<<<<<<< HEAD
             assert opData.newValueReference == INVALID_VALUE_REFERENCE;
-=======
-            assert opData.newValueReference == INVALID_VALUE;
->>>>>>> 7da3aff3
             externalSize.decrementAndGet();
             statistics.decrementAddedCount();
         }
@@ -908,16 +852,12 @@
         while (true) {
             int[] currSrcValueVersion = new int[1];
             long currSrcValueReference = srcChunk.getValueReferenceAndVersion(srcEntryIdx, currSrcValueVersion);
-<<<<<<< HEAD
             boolean isValueDeleted = (currSrcValueReference == INVALID_VALUE_REFERENCE) ||
-=======
-            boolean isValueDeleted = (currSrcValueReference == INVALID_VALUE) ||
->>>>>>> 7da3aff3
                     operator.isValueDeleted(buildValueSlice(currSrcValueReference), currSrcValueVersion[0]) != FALSE;
             int entriesToCopy = entryIndexEnd - entryIndexStart + 1;
 
             // try to find a continuous interval to copy
-            // we cannot enlarge interval: if key is removed (value reference is DELETED_VALUE) or
+            // we cannot enlarge interval: if key is removed (value reference is INVALID_VALUE_REFERENCE) or
             // if this chunk already has all entries to start with
             if (!isValueDeleted && (sortedEntryIndex + entriesToCopy * FIELDS < maxIdx)) {
                 // we can enlarge the interval, if it is otherwise possible:
@@ -1064,19 +1004,11 @@
 
         AscendingIter() {
             next = getEntryFieldInt(HEAD_NODE, OFFSET.NEXT);
-<<<<<<< HEAD
             long valueReference = INVALID_VALUE_REFERENCE;
             if (next != Chunk.NONE) {
                 valueReference = getEntryFieldLong(next, OFFSET.VALUE_REFERENCE);
             }
             while (next != Chunk.NONE && valueReference == INVALID_VALUE_REFERENCE) {
-=======
-            long valueReference = INVALID_VALUE;
-            if (next != Chunk.NONE) {
-                valueReference = getEntryFieldLong(next, OFFSET.VALUE_REFERENCE);
-            }
-            while (next != Chunk.NONE && valueReference == INVALID_VALUE) {
->>>>>>> 7da3aff3
                 next = getEntryFieldInt(next, OFFSET.NEXT);
                 if (next != Chunk.NONE) {
                     valueReference = getEntryFieldLong(next, OFFSET.VALUE_REFERENCE);
@@ -1087,22 +1019,14 @@
         AscendingIter(K from, boolean inclusive) {
             next = getEntryFieldInt(binaryFind(from), OFFSET.NEXT);
 
-<<<<<<< HEAD
             long valueReference = INVALID_VALUE_REFERENCE;
-=======
-            long valueReference = INVALID_VALUE;
->>>>>>> 7da3aff3
             int compare = -1;
             if (next != Chunk.NONE) {
                 compare = comparator.compareKeyAndSerializedKey(from, readKey(next));
                 valueReference = getEntryFieldLong(next, OFFSET.VALUE_REFERENCE);
             }
 
-<<<<<<< HEAD
             while (next != Chunk.NONE && (compare > 0 || (compare >= 0 && !inclusive) || valueReference == INVALID_VALUE_REFERENCE)) {
-=======
-            while (next != Chunk.NONE && (compare > 0 || (compare >= 0 && !inclusive) || valueReference == INVALID_VALUE)) {
->>>>>>> 7da3aff3
                 next = getEntryFieldInt(next, OFFSET.NEXT);
                 if (next != Chunk.NONE) {
                     valueReference = getEntryFieldLong(next, OFFSET.VALUE_REFERENCE);
@@ -1113,19 +1037,11 @@
 
         private void advance() {
             next = getEntryFieldInt(next, OFFSET.NEXT);
-<<<<<<< HEAD
             long valueReference = INVALID_VALUE_REFERENCE;
             if (next != Chunk.NONE) {
                 valueReference = getEntryFieldLong(next, OFFSET.VALUE_REFERENCE);
             }
             while (next != Chunk.NONE && valueReference == INVALID_VALUE_REFERENCE) {
-=======
-            long valueReference = INVALID_VALUE;
-            if (next != Chunk.NONE) {
-                valueReference = getEntryFieldLong(next, OFFSET.VALUE_REFERENCE);
-            }
-            while (next != Chunk.NONE && valueReference == INVALID_VALUE) {
->>>>>>> 7da3aff3
                 next = getEntryFieldInt(next, OFFSET.NEXT);
                 if (next != Chunk.NONE) {
                     valueReference = getEntryFieldLong(next, OFFSET.VALUE_REFERENCE);
@@ -1187,19 +1103,11 @@
                 return;
             }
             next = stack.pop();
-<<<<<<< HEAD
             long valueReference = INVALID_VALUE_REFERENCE;
             if (next != Chunk.NONE) {
                 valueReference = getEntryFieldLong(next, OFFSET.VALUE_REFERENCE);
             }
             while (next != Chunk.NONE && valueReference == INVALID_VALUE_REFERENCE) {
-=======
-            long valueReference = INVALID_VALUE;
-            if (next != Chunk.NONE) {
-                valueReference = getEntryFieldLong(next, OFFSET.VALUE_REFERENCE);
-            }
-            while (next != Chunk.NONE && valueReference == INVALID_VALUE) {
->>>>>>> 7da3aff3
                 if (!stack.empty()) {
                     next = stack.pop();
                     if (next != Chunk.NONE) {
