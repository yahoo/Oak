--- conflicted
+++ resolved
@@ -98,15 +98,8 @@
         MemoryManager memoryManager = new MemoryManager(memoryAllocator);
 
         return new OakMap<>(
-                minKey,
-                keySerializer,
-                valueSerializer,
-                comparator, chunkMaxItems,
-<<<<<<< HEAD
-                memoryManager, threadIndexCalculator);
-=======
-                chunkBytesPerItem, memoryManager, threadIndexCalculator);
->>>>>>> 1fbbe5de
+                minKey, keySerializer, valueSerializer, comparator, chunkMaxItems, memoryManager,
+                threadIndexCalculator);
     }
 
     private static int intsCompare(int int1, int int2) {
