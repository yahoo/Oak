--- conflicted
+++ resolved
@@ -54,7 +54,7 @@
     EntryArray(OakSharedConfig<K, V> config, int additionalFieldCount, int entriesCapacity) {
         this.config = config;
         // +2 for key and value references that always exist
-        this.array = new EntryArrayDirect(entriesCapacity, additionalFieldCount + 2);
+        this.array = new EntryArrayHeap(entriesCapacity, additionalFieldCount + 2);
         this.numOfEntries = new AtomicInteger(0);
     }
 
@@ -128,34 +128,6 @@
         return numOfEntries.get();
     }
 
-<<<<<<< HEAD
-=======
-    /**
-     * Atomically reads long field of the entries array.
-     */
-    protected long getEntryFieldLong(int entryIndex, int entryOffset) {
-        return entries[entryIdx2LongIdx(entryIndex) + entryOffset];
-    }
-
-    protected void setEntryFieldLong(int entryIndex, int entryOffset, long value) {
-        entries[entryIdx2LongIdx(entryIndex) + entryOffset] = value;
-    }
-
-    /**
-     * Performs CAS of given long field of the entries longs array,
-     * that should be associated with some entry.
-     * CAS from 'expectedLongValue' to 'newLongValue' for field at specified offset
-     *
-     */
-    protected boolean casEntryFieldLong(int entryIndex, int entryOffset, long expectedLongValue,
-                                      long newLongValue) {
-        int index = Unsafe.ARRAY_LONG_BASE_OFFSET +
-                (entryIdx2LongIdx(entryIndex) + entryOffset) * Unsafe.ARRAY_LONG_INDEX_SCALE;
-        return DirectUtils.UNSAFE.compareAndSwapLong(entries, index, expectedLongValue, newLongValue);
-    }
-
-
->>>>>>> 68485b04
     /********************************************************************************************/
     /*--------------- Methods for setting and getting specific key and/or value ----------------*/
 
