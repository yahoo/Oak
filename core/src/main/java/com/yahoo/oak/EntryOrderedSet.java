--- conflicted
+++ resolved
@@ -10,13 +10,9 @@
 
 import java.util.concurrent.atomic.AtomicInteger;
 
-<<<<<<< HEAD
+
 /**
  * EntryOrderedSet keeps a set of entries linked to a link list. Entry is reference to key and value, both located
-=======
-
-/* EntryOrderedSet keeps a set of entries linked to a link list. Entry is reference to key and value, both located
->>>>>>> 68485b04
  * off-heap. EntryOrderedSet provides access, updates and manipulation on each entry, provided its index.
  *
  * Entry is a set of at least 2 fields (consecutive longs), part of "entries" int array. The definition
@@ -300,19 +296,19 @@
 
         return true;
     }
-    
+
     void releaseAllDeletedKeys() {
         KeyBuffer key = new KeyBuffer(config.keysMemoryManager.getEmptySlice());
         for (int i = 0; i < numOfEntries.get() ; i++) {
             if (!config.valuesMemoryManager.isReferenceDeleted(getValueReference(i))) {
                 continue;
             }
-            
+
             long keyRef = getKeyReference(i);
             if (!key.s.decodeReference(keyRef) || key.s.logicalDelete() != ValueResult.TRUE) {
                 continue;
             }
-            
+
             setKeyReference(i, config.keysMemoryManager.alterReferenceForDelete(keyRef));
             key.s.release();
         }
