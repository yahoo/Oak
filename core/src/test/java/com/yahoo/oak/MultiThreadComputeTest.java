/*
 * Copyright 2020, Verizon Media.
 * Licensed under the terms of the Apache 2.0 license.
 * Please see LICENSE file in the project root for terms.
 */

package com.yahoo.oak;

import com.yahoo.oak.common.OakCommonBuildersFactory;
import com.yahoo.oak.test_utils.ExecutorUtils;
import org.junit.After;
import org.junit.Assert;
import org.junit.Before;
import org.junit.Test;
import org.junit.runner.RunWith;
import org.junit.runners.Parameterized;

import java.util.Arrays;
import java.util.Collection;
import java.util.concurrent.Callable;
import java.util.concurrent.CountDownLatch;
import java.util.function.Consumer;
import java.util.function.Supplier;


@RunWith(Parameterized.class)
public class MultiThreadComputeTest {
    private static final int NUM_THREADS = 31;
    // prolong due to parameterization, and depending on the hash function
    private static final long TIME_LIMIT_IN_SECONDS = 1200;
    private static final int MAX_ITEMS_PER_CHUNK = 256; // was 1024

    private ConcurrentZCMap<Integer, Integer> oak;
    private ExecutorUtils<Void> executor;

    private CountDownLatch latch;
    private Consumer<OakScopedWriteBuffer> computer;
    private Consumer<OakScopedWriteBuffer> emptyComputer;
    private ThreadIndexCalculator indexCalc = ThreadIndexCalculator.newInstance();

    private Supplier<ConcurrentZCMap> builder;


    public MultiThreadComputeTest(Supplier<ConcurrentZCMap> supplier) {
        this.builder = supplier;

    }

    @Parameterized.Parameters
    public static Collection parameters() {

        Supplier<ConcurrentZCMap> s1 = () -> {
            OakMapBuilder<Integer, Integer> builder = OakCommonBuildersFactory.getDefaultIntBuilder()
                    .setChunkMaxItems(MAX_ITEMS_PER_CHUNK);
            return builder.buildOrderedMap();
        };
        Supplier<ConcurrentZCMap> s2 = () -> {
            OakMapBuilder<Integer, Integer> builder = OakCommonBuildersFactory.getDefaultIntBuilder()
                .setChunkMaxItems(MAX_ITEMS_PER_CHUNK);
            return builder.buildHashMap();
        };
        return Arrays.asList(new Object[][] {
                { s1 },
                { s2 } 
                //TODO have problem in hash with asserts, do we want to remove asserts?
        });
    }





    @Before
    public void init() {

        oak = builder.get();
        latch = new CountDownLatch(1);
        executor = new ExecutorUtils<>(NUM_THREADS);
        computer = oakWBuffer -> {
            if (oakWBuffer.getInt(0) == 0) {
                oakWBuffer.putInt(0, 1);
            }
        };
        emptyComputer = oakWBuffer -> {
        };
    }

    @After
    public void finish() {
        executor.shutdownNow();
        oak.close();
        BlocksPool.clear();
    }

    class RunThreads implements Callable<Void> {
        final int threadIdx;
        final CountDownLatch latch;

        RunThreads(int threadIdx, CountDownLatch latch) {
            this.threadIdx = threadIdx;
            this.latch = latch;
        }

        @Override
        public Void call() throws InterruptedException {

            // make each thread to start from different start points so there is no simultaneous
            // insertion of the same keys, as this is currently not supported for OakHash
            // TODO: change the contention back
<<<<<<< HEAD
            int threadId = indexCalc.getMonotonicIndex();
            //to prevent rare cases where indexcalc returns two numbers  x % NUM_THREADS == y % NUM_THREADS
            int int2start = (threadId % NUM_THREADS) * (MAX_ITEMS_PER_CHUNK * 20);
            
            int startRegion1 = int2start;
            int endRegion1   = int2start + MAX_ITEMS_PER_CHUNK;

            int startRegion2 = int2start + MAX_ITEMS_PER_CHUNK;
            int endRegion2   = int2start + (2 * MAX_ITEMS_PER_CHUNK);

            int startRegion3 = int2start + ( 2 * MAX_ITEMS_PER_CHUNK);
            int endRegion3   = int2start + (3 * MAX_ITEMS_PER_CHUNK);
            
            int startRegion4 = int2start + ( 3 * MAX_ITEMS_PER_CHUNK);
            int endRegion4   = int2start + (4 * MAX_ITEMS_PER_CHUNK);

            int startRegion5 = int2start + ( 4 * MAX_ITEMS_PER_CHUNK);            
            int endRegion6   = int2start + (6 * MAX_ITEMS_PER_CHUNK);
            
            //System.out.println( "Start Region: " +startRegion1+ " End: " + endRegion6 +" threadId: " +threadId );

            latch.await();

            for (Integer i = startRegion1; i < endRegion4; i++) {                
                if (i == 0 || i == 1) {
                    oak.zc().putIfAbsent(i, i); //do not assert , since line 170-171
=======
            int int2start = threadIdx * (MAX_ITEMS_PER_CHUNK * 20);
            boolean result = false;

            for (Integer i = int2start; i < int2start + 4 * MAX_ITEMS_PER_CHUNK; i++) {
                if (i == int2start) {
                    result = oak.zc().putIfAbsent(i, i);
                    Assert.assertTrue("Key " + i + " existed. Thread index: " + threadIdx + ". Weird....",
                        result);
>>>>>>> 376b2687
                } else {
                        assert oak.zc().putIfAbsent(i, i);
                }
            }

<<<<<<< HEAD

            Integer value = oak.get(startRegion1);
            if (value == null) {
                System.out.println("Got a null from " + int2start + "!");
            }
            Assert.assertNotNull(value);
=======
            Integer value = oak.get(int2start);
            Assert.assertNotNull("Got a null!" + result, value);
>>>>>>> 376b2687

            for (Integer i = startRegion1; i < endRegion4; i++) {
                 assert !oak.zc().putIfAbsentComputeIfPresent(i, i, emptyComputer);
            }

<<<<<<< HEAD
            value = oak.get(startRegion1);
            if (value == null) {
                System.out.println("Got a null from " + int2start + "!");
            }
            Assert.assertNotNull(value);
=======
            value = oak.get(int2start);
            Assert.assertNotNull("Got a null from " + int2start + "!", value);
>>>>>>> 376b2687


            for (int i = startRegion4 ; i < endRegion4; i++) {
                oak.zc().remove(i);
            }

<<<<<<< HEAD
            value = oak.get(startRegion1);
            if (value == null) {
                System.out.println("Got a null!");
            }
            Assert.assertNotNull(value);
=======
            value = oak.get(int2start);
            Assert.assertNotNull("Got a null!", value);
>>>>>>> 376b2687

            oak.zc().put(1, 2);
            oak.zc().put(0, 1);

            for (int i = startRegion1; i < endRegion3; i++) {
                assert oak.zc().computeIfPresent(i, computer);
            }
            
            for (int i = startRegion4; i < endRegion4; i++) {
                assert !oak.zc().computeIfPresent(i, computer);
            }

<<<<<<< HEAD

            value = oak.get(startRegion1);
            if (value == null) {
                System.out.println("Got a null from " + int2start + "!");
            }
            Assert.assertNotNull(value);
=======
            value = oak.get(int2start);
            Assert.assertNotNull("Got a null from " + int2start + "!", value);
>>>>>>> 376b2687

            for (int i = startRegion1; i < endRegion1; i++) {
                oak.zc().putIfAbsentComputeIfPresent(i, i, computer);
            }

<<<<<<< HEAD
            value = oak.get(startRegion1);
            if (value == null) {
                System.out.println("Got a null!");
            }
            Assert.assertNotNull(value);
=======
            value = oak.get(int2start);
            Assert.assertNotNull("Got a null!", value);
>>>>>>> 376b2687
            if (int2start == 0) {
                Assert.assertEquals((Integer) 1, value);
            } else if (int2start == 1) {
                Assert.assertEquals((Integer) 2, value);
            } else {
                Assert.assertEquals((Integer) startRegion1, value);
            }

            for (int i = startRegion2; i < endRegion2; i++) {
                assert oak.zc().remove(i);
            }

            for (int i = startRegion5; i < endRegion6; i++) {
                assert oak.zc().putIfAbsent(i, i);
            }

            for (int i = startRegion5; i < endRegion6; i++) {
                assert oak.zc().remove(i);
            }

            for (int i = startRegion4; i < endRegion4; i++) {
                assert oak.zc().putIfAbsent(i, i);
            }

            for (int i = startRegion4; i < endRegion4; i++) {
                assert !oak.zc().putIfAbsentComputeIfPresent(i, i, emptyComputer);
            }
            

            for (int i = startRegion4; i < endRegion4; i++) {
                assert oak.zc().remove(i);
            }

            for (int i = startRegion3; i < endRegion3; i++) {
                oak.zc().put(i, i);
            }

            for (int i = startRegion4; i < endRegion4; i++) {
                assert !oak.zc().remove(i);
            }

            for (int i = startRegion2; i < endRegion2; i++) {
                assert !oak.zc().remove(i);
            }

            for (int i = startRegion5; i < endRegion6; i++) {
                assert oak.zc().putIfAbsent(i, i);
            }

            return null;
        }
    }

    @Test
<<<<<<< HEAD
    public void testThreadsCompute() throws ExecutorUtils.ExecutionError, InterruptedException {
        executor.submitTasks(NUM_THREADS, i -> new MultiThreadComputeTest.RunThreads(latch));
        Thread.sleep(1000); //allow things to cookup!
=======
    public void testThreadsCompute() throws ExecutorUtils.ExecutionError {
        executor.submitTasks(NUM_THREADS, i -> new MultiThreadComputeTest.RunThreads(i, latch));
>>>>>>> 376b2687
        latch.countDown();
        executor.shutdown(TIME_LIMIT_IN_SECONDS);
        
        //we always will have int2start 0
        int startRegion1 = 0;
        int endRegion1   = startRegion1 + MAX_ITEMS_PER_CHUNK;
        
        int startRegion2 = endRegion1;
        int endRegion2   = startRegion2 + MAX_ITEMS_PER_CHUNK;

        int startRegion3 = endRegion2;
        int endRegion3   = startRegion3 + MAX_ITEMS_PER_CHUNK;
        
        int startRegion4 = endRegion3;
        int endRegion4   = startRegion4 + MAX_ITEMS_PER_CHUNK;
        
        int startRegion5 = endRegion4;
        int endRegion6   = startRegion5 + (2 * MAX_ITEMS_PER_CHUNK);

        
        for (Integer i = startRegion1; i < endRegion1; i++) { 
            Integer value = oak.get(i);

<<<<<<< HEAD
            if (value == null) {
                System.out.println("Got a null!");
            }
            Assert.assertNotNull(value);
=======
            Assert.assertNotNull("Got a null!", value);
>>>>>>> 376b2687
            if (i == 0) {
                Assert.assertEquals((Integer) 1, value);
                continue;
            }
            if (i == 1) {
                Assert.assertEquals((Integer) 2, value);
                continue;
            }
            Assert.assertEquals(i, value);
        }
        
        for (int    i = startRegion2; i < endRegion2; i++) {
            Integer value = oak.get(i);
            Assert.assertNull(value);
        }
        for (Integer i = startRegion3; i < endRegion3; i++) {
            Integer value = oak.get(i);
            Assert.assertEquals(i, value);
        }
        for (int    i = startRegion4; i < endRegion4; i++) {
            Integer value = oak.get(i);
            Assert.assertNull(value);
        }

        for (Integer i = startRegion5; i < endRegion6; i++) {
            Integer value = oak.get(i);
            Assert.assertEquals(i, value);
        }

    }


}<|MERGE_RESOLUTION|>--- conflicted
+++ resolved
@@ -27,7 +27,7 @@
 public class MultiThreadComputeTest {
     private static final int NUM_THREADS = 31;
     // prolong due to parameterization, and depending on the hash function
-    private static final long TIME_LIMIT_IN_SECONDS = 1200;
+    private static final long TIME_LIMIT_IN_SECONDS = 120;
     private static final int MAX_ITEMS_PER_CHUNK = 256; // was 1024
 
     private ConcurrentZCMap<Integer, Integer> oak;
@@ -36,7 +36,6 @@
     private CountDownLatch latch;
     private Consumer<OakScopedWriteBuffer> computer;
     private Consumer<OakScopedWriteBuffer> emptyComputer;
-    private ThreadIndexCalculator indexCalc = ThreadIndexCalculator.newInstance();
 
     private Supplier<ConcurrentZCMap> builder;
 
@@ -61,8 +60,7 @@
         };
         return Arrays.asList(new Object[][] {
                 { s1 },
-                { s2 } 
-                //TODO have problem in hash with asserts, do we want to remove asserts?
+                { s2 }
         });
     }
 
@@ -103,38 +101,11 @@
 
         @Override
         public Void call() throws InterruptedException {
+            latch.await();
 
             // make each thread to start from different start points so there is no simultaneous
             // insertion of the same keys, as this is currently not supported for OakHash
             // TODO: change the contention back
-<<<<<<< HEAD
-            int threadId = indexCalc.getMonotonicIndex();
-            //to prevent rare cases where indexcalc returns two numbers  x % NUM_THREADS == y % NUM_THREADS
-            int int2start = (threadId % NUM_THREADS) * (MAX_ITEMS_PER_CHUNK * 20);
-            
-            int startRegion1 = int2start;
-            int endRegion1   = int2start + MAX_ITEMS_PER_CHUNK;
-
-            int startRegion2 = int2start + MAX_ITEMS_PER_CHUNK;
-            int endRegion2   = int2start + (2 * MAX_ITEMS_PER_CHUNK);
-
-            int startRegion3 = int2start + ( 2 * MAX_ITEMS_PER_CHUNK);
-            int endRegion3   = int2start + (3 * MAX_ITEMS_PER_CHUNK);
-            
-            int startRegion4 = int2start + ( 3 * MAX_ITEMS_PER_CHUNK);
-            int endRegion4   = int2start + (4 * MAX_ITEMS_PER_CHUNK);
-
-            int startRegion5 = int2start + ( 4 * MAX_ITEMS_PER_CHUNK);            
-            int endRegion6   = int2start + (6 * MAX_ITEMS_PER_CHUNK);
-            
-            //System.out.println( "Start Region: " +startRegion1+ " End: " + endRegion6 +" threadId: " +threadId );
-
-            latch.await();
-
-            for (Integer i = startRegion1; i < endRegion4; i++) {                
-                if (i == 0 || i == 1) {
-                    oak.zc().putIfAbsent(i, i); //do not assert , since line 170-171
-=======
             int int2start = threadIdx * (MAX_ITEMS_PER_CHUNK * 20);
             boolean result = false;
 
@@ -143,139 +114,101 @@
                     result = oak.zc().putIfAbsent(i, i);
                     Assert.assertTrue("Key " + i + " existed. Thread index: " + threadIdx + ". Weird....",
                         result);
->>>>>>> 376b2687
                 } else {
-                        assert oak.zc().putIfAbsent(i, i);
+                    oak.zc().putIfAbsent(i, i);
                 }
             }
 
-<<<<<<< HEAD
-
-            Integer value = oak.get(startRegion1);
-            if (value == null) {
-                System.out.println("Got a null from " + int2start + "!");
-            }
-            Assert.assertNotNull(value);
-=======
             Integer value = oak.get(int2start);
             Assert.assertNotNull("Got a null!" + result, value);
->>>>>>> 376b2687
-
-            for (Integer i = startRegion1; i < endRegion4; i++) {
-                 assert !oak.zc().putIfAbsentComputeIfPresent(i, i, emptyComputer);
-            }
-
-<<<<<<< HEAD
-            value = oak.get(startRegion1);
-            if (value == null) {
-                System.out.println("Got a null from " + int2start + "!");
-            }
-            Assert.assertNotNull(value);
-=======
+
+            for (Integer i = int2start; i < int2start + 4 * MAX_ITEMS_PER_CHUNK; i++) {
+                oak.zc().putIfAbsentComputeIfPresent(i, i, emptyComputer);
+            }
+
             value = oak.get(int2start);
             Assert.assertNotNull("Got a null from " + int2start + "!", value);
->>>>>>> 376b2687
-
-
-            for (int i = startRegion4 ; i < endRegion4; i++) {
-                oak.zc().remove(i);
-            }
-
-<<<<<<< HEAD
-            value = oak.get(startRegion1);
-            if (value == null) {
-                System.out.println("Got a null!");
-            }
-            Assert.assertNotNull(value);
-=======
+
+            for (int i = int2start + (3 * MAX_ITEMS_PER_CHUNK);
+                 i < int2start + (4 * MAX_ITEMS_PER_CHUNK); i++) {
+                oak.zc().remove(i);
+            }
+
             value = oak.get(int2start);
             Assert.assertNotNull("Got a null!", value);
->>>>>>> 376b2687
 
             oak.zc().put(1, 2);
             oak.zc().put(0, 1);
 
-            for (int i = startRegion1; i < endRegion3; i++) {
-                assert oak.zc().computeIfPresent(i, computer);
-            }
-            
-            for (int i = startRegion4; i < endRegion4; i++) {
-                assert !oak.zc().computeIfPresent(i, computer);
-            }
-
-<<<<<<< HEAD
-
-            value = oak.get(startRegion1);
-            if (value == null) {
-                System.out.println("Got a null from " + int2start + "!");
-            }
-            Assert.assertNotNull(value);
-=======
+            for (int i = int2start; i < int2start + (4 * MAX_ITEMS_PER_CHUNK); i++) {
+                oak.zc().computeIfPresent(i, computer);
+            }
+
             value = oak.get(int2start);
             Assert.assertNotNull("Got a null from " + int2start + "!", value);
->>>>>>> 376b2687
-
-            for (int i = startRegion1; i < endRegion1; i++) {
+
+            for (int i = int2start; i < int2start + (MAX_ITEMS_PER_CHUNK); i++) {
                 oak.zc().putIfAbsentComputeIfPresent(i, i, computer);
             }
 
-<<<<<<< HEAD
-            value = oak.get(startRegion1);
-            if (value == null) {
-                System.out.println("Got a null!");
-            }
-            Assert.assertNotNull(value);
-=======
             value = oak.get(int2start);
             Assert.assertNotNull("Got a null!", value);
->>>>>>> 376b2687
             if (int2start == 0) {
                 Assert.assertEquals((Integer) 1, value);
             } else if (int2start == 1) {
                 Assert.assertEquals((Integer) 2, value);
             } else {
-                Assert.assertEquals((Integer) startRegion1, value);
-            }
-
-            for (int i = startRegion2; i < endRegion2; i++) {
-                assert oak.zc().remove(i);
-            }
-
-            for (int i = startRegion5; i < endRegion6; i++) {
-                assert oak.zc().putIfAbsent(i, i);
-            }
-
-            for (int i = startRegion5; i < endRegion6; i++) {
-                assert oak.zc().remove(i);
-            }
-
-            for (int i = startRegion4; i < endRegion4; i++) {
-                assert oak.zc().putIfAbsent(i, i);
-            }
-
-            for (int i = startRegion4; i < endRegion4; i++) {
-                assert !oak.zc().putIfAbsentComputeIfPresent(i, i, emptyComputer);
-            }
-            
-
-            for (int i = startRegion4; i < endRegion4; i++) {
-                assert oak.zc().remove(i);
-            }
-
-            for (int i = startRegion3; i < endRegion3; i++) {
+                Assert.assertEquals((Integer) int2start, value);
+            }
+
+            for (int i = int2start + MAX_ITEMS_PER_CHUNK;
+                 i < int2start + (2 * MAX_ITEMS_PER_CHUNK); i++) {
+                oak.zc().remove(i);
+            }
+
+            for (int i = int2start + 5 * MAX_ITEMS_PER_CHUNK;
+                 i < int2start + 6 * MAX_ITEMS_PER_CHUNK; i++) {
+                oak.zc().putIfAbsent(i, i);
+            }
+
+            for (int i = int2start + 5 * MAX_ITEMS_PER_CHUNK;
+                 i < int2start + 6 * MAX_ITEMS_PER_CHUNK; i++) {
+                oak.zc().remove(i);
+            }
+
+            for (int i = int2start + 3 * MAX_ITEMS_PER_CHUNK;
+                 i < int2start + 4 * MAX_ITEMS_PER_CHUNK; i++) {
+                oak.zc().putIfAbsent(i, i);
+            }
+
+            for (int i = int2start + 3 * MAX_ITEMS_PER_CHUNK;
+                 i < int2start + 4 * MAX_ITEMS_PER_CHUNK; i++) {
+                oak.zc().putIfAbsentComputeIfPresent(i, i, emptyComputer);
+            }
+
+            for (int i = int2start + 3 * MAX_ITEMS_PER_CHUNK;
+                 i < int2start + 4 * MAX_ITEMS_PER_CHUNK; i++) {
+                oak.zc().remove(i);
+            }
+
+            for (int i = int2start + 2 * MAX_ITEMS_PER_CHUNK;
+                 i < int2start + 3 * MAX_ITEMS_PER_CHUNK; i++) {
                 oak.zc().put(i, i);
             }
 
-            for (int i = startRegion4; i < endRegion4; i++) {
-                assert !oak.zc().remove(i);
-            }
-
-            for (int i = startRegion2; i < endRegion2; i++) {
-                assert !oak.zc().remove(i);
-            }
-
-            for (int i = startRegion5; i < endRegion6; i++) {
-                assert oak.zc().putIfAbsent(i, i);
+            for (int i = int2start + 3 * MAX_ITEMS_PER_CHUNK;
+                 i < int2start + 4 * MAX_ITEMS_PER_CHUNK; i++) {
+                oak.zc().remove(i);
+            }
+
+            for (int i = int2start + MAX_ITEMS_PER_CHUNK;
+                 i < int2start + 2 * MAX_ITEMS_PER_CHUNK; i++) {
+                oak.zc().remove(i);
+            }
+
+            for (int i = int2start + 4 * MAX_ITEMS_PER_CHUNK;
+                 int2start + i < 6 * MAX_ITEMS_PER_CHUNK; i++) {
+                oak.zc().putIfAbsent(i, i);
             }
 
             return null;
@@ -283,45 +216,15 @@
     }
 
     @Test
-<<<<<<< HEAD
-    public void testThreadsCompute() throws ExecutorUtils.ExecutionError, InterruptedException {
-        executor.submitTasks(NUM_THREADS, i -> new MultiThreadComputeTest.RunThreads(latch));
-        Thread.sleep(1000); //allow things to cookup!
-=======
     public void testThreadsCompute() throws ExecutorUtils.ExecutionError {
         executor.submitTasks(NUM_THREADS, i -> new MultiThreadComputeTest.RunThreads(i, latch));
->>>>>>> 376b2687
         latch.countDown();
         executor.shutdown(TIME_LIMIT_IN_SECONDS);
-        
-        //we always will have int2start 0
-        int startRegion1 = 0;
-        int endRegion1   = startRegion1 + MAX_ITEMS_PER_CHUNK;
-        
-        int startRegion2 = endRegion1;
-        int endRegion2   = startRegion2 + MAX_ITEMS_PER_CHUNK;
-
-        int startRegion3 = endRegion2;
-        int endRegion3   = startRegion3 + MAX_ITEMS_PER_CHUNK;
-        
-        int startRegion4 = endRegion3;
-        int endRegion4   = startRegion4 + MAX_ITEMS_PER_CHUNK;
-        
-        int startRegion5 = endRegion4;
-        int endRegion6   = startRegion5 + (2 * MAX_ITEMS_PER_CHUNK);
-
-        
-        for (Integer i = startRegion1; i < endRegion1; i++) { 
-            Integer value = oak.get(i);
-
-<<<<<<< HEAD
-            if (value == null) {
-                System.out.println("Got a null!");
-            }
-            Assert.assertNotNull(value);
-=======
+
+        for (Integer i = 0; i < MAX_ITEMS_PER_CHUNK; i++) {
+            Integer value = oak.get(i);
+
             Assert.assertNotNull("Got a null!", value);
->>>>>>> 376b2687
             if (i == 0) {
                 Assert.assertEquals((Integer) 1, value);
                 continue;
@@ -332,21 +235,20 @@
             }
             Assert.assertEquals(i, value);
         }
-        
-        for (int    i = startRegion2; i < endRegion2; i++) {
+        for (int i = MAX_ITEMS_PER_CHUNK; i < 2 * MAX_ITEMS_PER_CHUNK; i++) {
             Integer value = oak.get(i);
             Assert.assertNull(value);
         }
-        for (Integer i = startRegion3; i < endRegion3; i++) {
+        for (Integer i = 2 * MAX_ITEMS_PER_CHUNK; i < 3 * MAX_ITEMS_PER_CHUNK; i++) {
             Integer value = oak.get(i);
             Assert.assertEquals(i, value);
         }
-        for (int    i = startRegion4; i < endRegion4; i++) {
+        for (int i = 3 * MAX_ITEMS_PER_CHUNK; i < 4 * MAX_ITEMS_PER_CHUNK; i++) {
             Integer value = oak.get(i);
             Assert.assertNull(value);
         }
 
-        for (Integer i = startRegion5; i < endRegion6; i++) {
+        for (Integer i = 4 * MAX_ITEMS_PER_CHUNK; i < 6 * MAX_ITEMS_PER_CHUNK; i++) {
             Integer value = oak.get(i);
             Assert.assertEquals(i, value);
         }
