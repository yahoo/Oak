<?xml version="1.0" encoding="UTF-8"?>
<project xmlns="http://maven.apache.org/POM/4.0.0" xmlns:xsi="http://www.w3.org/2001/XMLSchema-instance" xsi:schemaLocation="http://maven.apache.org/POM/4.0.0 http://maven.apache.org/xsd/maven-4.0.0.xsd">
    <parent>
        <artifactId>root</artifactId>
        <groupId>com.yahoo.oak</groupId>
        <version>0.2.4-SNAPSHOT</version>
    </parent>
    <modelVersion>4.0.0</modelVersion>

    <artifactId>oak</artifactId>
    <packaging>jar</packaging>

    <properties>
        <project.build.sourceEncoding>UTF-8</project.build.sourceEncoding>
        <java.version>1.8</java.version>
        <jacoco.version>0.8.6</jacoco.version>
        <jacoco.skip>true</jacoco.skip>
        <!-- Set default jacoco argument -->
        <jacoco.argLine/>
    </properties>

    <build>
        <plugins>
            <plugin>
                <groupId>org.apache.maven.plugins</groupId>
                <artifactId>maven-clean-plugin</artifactId>
                <version>${maven-clean-plugin.version}</version>
            </plugin>

            <plugin>
                <groupId>org.apache.maven.plugins</groupId>
            <artifactId>maven-compiler-plugin</artifactId>
                <version>${maven-compiler-plugin.version}</version>
                <configuration>
                    <source>8</source>
                    <target>8</target>
                </configuration>
            </plugin>
            <plugin>
                <groupId>org.jacoco</groupId>
                <artifactId>jacoco-maven-plugin</artifactId>
                <version>${jacoco.version}</version>
                <executions>
                    <execution>
                        <id>prepare-agent</id>
                        <goals>
                            <goal>prepare-agent</goal>
                        </goals>
                        <configuration>
                            <propertyName>jacoco.argLine</propertyName>
                        </configuration>
                    </execution>
                    <execution>
                        <id>post-unit-test</id>
                        <phase>test</phase>
                        <goals>
                            <goal>report</goal>
                        </goals>
                    </execution>
                </executions>
            </plugin>
        </plugins>
    </build>
    <dependencies>
        <dependency>
            <groupId>org.mockito</groupId>
            <artifactId>mockito-core</artifactId>
            <version>2.7.22</version>
            <scope>test</scope>
        </dependency>
    </dependencies>
<<<<<<< HEAD
    <profiles>
    	<profile>
            <activation>
                <jdk>[17,)</jdk>
            </activation>
            <build>
            	<plugins>
            		<plugin>
                        <artifactId>maven-surefire-plugin</artifactId>
                        <configuration>
                            <argLine>
                        		-Xmx20g
                        		@{jacocoArgLine}
                        		-XX:MaxDirectMemorySize=4g
                        		--add-modules jdk.incubator.foreign
                        		--add-opens jdk.incubator.foreign/jdk.internal.foreign=ALL-UNNAMED
                        		--add-opens java.base/java.nio=ALL-UNNAMED
                        		--enable-native-access=ALL-UNNAMED
                        	 </argLine>
                        </configuration>
                     </plugin>
            	</plugins>
            </build>
    	</profile>
   	</profiles>
=======
>>>>>>> 65cb3d40
</project><|MERGE_RESOLUTION|>--- conflicted
+++ resolved
@@ -69,32 +69,4 @@
             <scope>test</scope>
         </dependency>
     </dependencies>
-<<<<<<< HEAD
-    <profiles>
-    	<profile>
-            <activation>
-                <jdk>[17,)</jdk>
-            </activation>
-            <build>
-            	<plugins>
-            		<plugin>
-                        <artifactId>maven-surefire-plugin</artifactId>
-                        <configuration>
-                            <argLine>
-                        		-Xmx20g
-                        		@{jacocoArgLine}
-                        		-XX:MaxDirectMemorySize=4g
-                        		--add-modules jdk.incubator.foreign
-                        		--add-opens jdk.incubator.foreign/jdk.internal.foreign=ALL-UNNAMED
-                        		--add-opens java.base/java.nio=ALL-UNNAMED
-                        		--enable-native-access=ALL-UNNAMED
-                        	 </argLine>
-                        </configuration>
-                     </plugin>
-            	</plugins>
-            </build>
-    	</profile>
-   	</profiles>
-=======
->>>>>>> 65cb3d40
 </project>