/*
 * Copyright 2020, Verizon Media.
 * Licensed under the terms of the Apache 2.0 license.
 * Please see LICENSE file in the project root for terms.
 */

package com.yahoo.oak.synchrobench.contention.benchmark;

import com.yahoo.oak.synchrobench.contention.abstractions.BenchKey;
import com.yahoo.oak.synchrobench.contention.abstractions.BenchValue;
import com.yahoo.oak.synchrobench.contention.abstractions.CompositionalMap;
import com.yahoo.oak.synchrobench.contention.abstractions.KeyGenerator;
import com.yahoo.oak.synchrobench.contention.abstractions.ValueGenerator;


<<<<<<< HEAD

/**
 * A worker that is used to fill the map concurrently before the benchmarks starts.
 */
public class FillWorker implements Runnable {

    // The instance of the running benchmark
    CompositionalMap bench;
    KeyGenerator keyGen;
    ValueGenerator valueGen;

    BenchKey lastKey;
=======
public class FillWorker extends BenchWorker {
>>>>>>> 0ecf36d0

    final long size;

    long operations = 0;
    Exception error = null;

    public FillWorker(
        CompositionalMap bench,
        KeyGenerator keyGen,
        ValueGenerator valueGen,
        long size
    ) {
        super(bench, keyGen, valueGen);
        this.size = size;
    }

    public long getOperations() {
        return operations;
    }

    @Override
    public void run() {
        try {
            fill();
        } catch (Exception e) {
            System.err.printf("Failed during initial fill: %s%n", e.getMessage());
            error = e;
        }
    }

    public void fill() {
        for (int i = 0; i < size; ) {
            BenchKey curKey = nextKey();
            BenchValue curValue = nextValue();

            if (bench.putIfAbsentOak(curKey, curValue)) {
                i++;
            }
            // counts all the putIfAbsent operations, not only the successful ones
            operations++;
        }
    }
}<|MERGE_RESOLUTION|>--- conflicted
+++ resolved
@@ -13,22 +13,10 @@
 import com.yahoo.oak.synchrobench.contention.abstractions.ValueGenerator;
 
 
-<<<<<<< HEAD
-
 /**
  * A worker that is used to fill the map concurrently before the benchmarks starts.
  */
-public class FillWorker implements Runnable {
-
-    // The instance of the running benchmark
-    CompositionalMap bench;
-    KeyGenerator keyGen;
-    ValueGenerator valueGen;
-
-    BenchKey lastKey;
-=======
 public class FillWorker extends BenchWorker {
->>>>>>> 0ecf36d0
 
     final long size;
 
