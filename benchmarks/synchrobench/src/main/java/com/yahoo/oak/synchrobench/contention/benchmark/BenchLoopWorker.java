--- conflicted
+++ resolved
@@ -29,13 +29,9 @@
      */
     protected final OpCounter counter = new OpCounter();
 
-<<<<<<< HEAD
-    /**
-     * Random number generators for creating new keys/values.
-     */
-=======
-    // Random number generator for the coin flip.
->>>>>>> 0ecf36d0
+    /**
+     * Random number generator for the coin flip.
+     */
     final Random coinRand;
 
     /**
@@ -157,31 +153,12 @@
         throw new IllegalStateException(String.format("Coin failed: %s", coin));
     }
 
-<<<<<<< HEAD
-    /**
-     * @return a new randomly generated key
-     */
-    private BenchKey nextKey() {
-        BenchKey curKey = keyGen.getNextKey(keyRand, Parameters.confRange, lastKey);
-        lastKey = curKey;
-        return curKey;
-    }
-
-    /**
-     * @return a new randomly generated value
-     */
-    private BenchValue nextValue() {
-        return valueGen.getNextValue(valueRand, Parameters.confRange);
-    }
-
     /**
      * Performs an operation.
      * @param op the required operation
      * @param blackhole a black-hole to be used by the operation
      * @return true if the operation was successful
      */
-=======
->>>>>>> 0ecf36d0
     private boolean doOp(BenchOp op, Blackhole blackhole) {
         switch (op) {
             case GET:
